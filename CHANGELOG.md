--- conflicted
+++ resolved
@@ -9,12 +9,9 @@
 
 ## [MAJOR.MINOR.PATCH] - YYYY-MM-DD
 
-<<<<<<< HEAD
-- Change Flink version to 1.15
-=======
 - Update to the official name Aiven Provider for Terraform
 - Replaced older links from help.aiven.io to docs.aiven.io
->>>>>>> 24b0dab0
+- Change Flink version to 1.15
 
 ## [3.6.0] - 2022-08-31
 
