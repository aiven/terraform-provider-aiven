---

title: Changelog
parent: README
nav_order: 1
---

# Changelog

## [MAJOR.MINOR.PATCH] - YYYY-MM-DD

- Add additional disk space support
<<<<<<< HEAD
- Update disk space on refresh
=======
- Remove the `retention_hours` logic from the `aiven_kafka_topic` resource
>>>>>>> 900529d7

## [3.5.1] - 2022-08-16

- Add service disk space custom diff 404 error handling
- Fix VPC peering connection custom diff

## [3.5.0] - 2022-08-10

- Add custom diff for all types of VPC peering connections that check if a VPC connection already exists before creation
- Add error handling for service `project_vpc_id` field
- Fix version `ldflag`
- Beautify and rework `Makefile`
- Add `make` targets `build` and `build-dev`
- Add sweeper for account authentication
- Make use of `BUILD_DEV_DIR` in `Makefile`
- Use Changelog Enforcer GitHub Action
- Security fix for GitHub Actions workflows
- Fix `Makefile` acceptance tests command
- Fix Changelog Enforcer GitHub Actions workflow
- Make `Makefile` variables env changeable
- Add `dependabot.yml`
- Prevent Changelog Enforcer GitHub Actions workflow from triggering for PRs from `dependabot[bot]`
- Add `no changelog` label check in `changelog-enforcer.yml`
- Add Dependency Review workflow
- Update Changelog Enforcer workflow
- Add CodeQL workflow
- Add `opensearch_index` support to `aiven_flink_table`
- Add not found checks to the Kafka availability waiter 
- Add PostgreSQL max connections and PgBouncer outputs
- Perform general code clean-up and add `revive` linter
- Add support for new user configuration options

## [3.4.0] - 2022-07-26

- Small static IP import fix
- Add acceptance test for validating 404 error handling during import
- Disable `fail-fast` on acceptance tests
- Replaced every `schema.Resource.Importer.StateContext` to `schema.ImportStatePassthroughContext`
- Got rid of all unnecessary `d.SetId("")` calls
- Replaced `vpc.parsePeeringVPCId` with `schemautil.SplitResourceID`
- Made `schemautil.SplitResourceID` throw an error when the resulting amount of parts is not equal to expected
- Marked deprecated resources deprecated
- Dropped deprecated resources from sample project
- Added *.terraform.lock.hcl to .gitignore
- Update account authentication SAML fields
- Add Flink SQL validation
- Add outputs example to the sample project

## [3.3.1] - 2022-07-15

- Fix mark user config of `aiven_kafka_connector` as sensitive as it may contain credentials
- Kafka Topic availability waiter optimization
- Fix `aiven_billing_group` datasource
- Build and use go 1.18

## [3.3.0] - 2022-07-14

- Fix auto generated documentation by bumping tfplugindocs to latest version
- Fix typos in docs and examples
- Minor acceptance tests updates
- Update the 404 error handling behavior during import
- Use SDKv2 `schema.ImportStatePassthroughContext` as the importer state function
- Add Kafka `aiven_kafka_user.username` validation similar to Kafka ACL resource
- Add scheduled CI sweep job
- Add acceptance test for modifying service's user config
- Add support for `auto_join_team_id` in account authentication resource
- Fix PostgreSQL acceptance test with `static_ips` to actually check for their existence after service's creation
- Add acceptance test coverage for modification of `static_ips` in Terraform configs (via PostgreSQL)
- Fix `CustomizeDiffCheckStaticIpDisassociation` behavior
- Made it possible to delete static IPs in a single step, without dissociating them
- Fix typo in sweeper
- Fix acceptance test `TestAccAivenKafkaACL_basic`
- Add support for Kafka Schema Registry Access Control Lists resource
- Fix release actions
- Build with go 1.17

## [3.2.1] - 2022-06-29

- Fix documentation for M3DB namespaces and other documentation and examples improvements
- Fix `aiven_service_integration` poke the Kafka connect API to ensure the creation of subsequent connectors
- Change acceptance tests Terraform formating with `katbyte/terrafmt`
- Add issue and pull request templates
- Add community-related documentation
- Fix Kafka Connector's `config.name` validation
- Change acceptance tests Kafka service plan from `business-4` to `startup-2`
- Fix VPC peering connection import
- Add the CI sweep feature and rework the GitHub CI pipeline
- Refine datasource service component error message
- Fix Redis service creation when persistence is off
- Allow retrieving Project VPC data-source by ID

## [3.2.0] - 2022-06-21

- Fix typos in documentation and examples
- Fix Redis service creation when persistence is off
- Allow retrieving project VPC by ID

## [3.1.0] - 2022-06-13

- Add Kafka schema JSON support
- Add support for new `aiven_flink_table` fields
- Expose `aiven_kafka_acl` internal Aiven ID
- Fix `aiven_project` creation handling, if a project exists, then error if trying to create it again
- Add copy from billing group support
- Add service tags support
- Add project tags support
- Fix typos and errors in documentation and examples

## [3.0.0] - 2022-05-13

- `aiven_service` and `aiven_elasticsearch` resources were deleted
- `aiven_project` resource previously deprecated schema field were deleted

Deprecated resources and data-sources:

- `aiven_database`
- `aiven_service_user`
- `aiven_vpc_peering_connection`

New resources and data-sources:

- `aiven_aws_vpc_peering_connection`
- `aiven_azure_vpc_peering_connection`
- `aiven_gcp_vpc_peering_connection`
- `aiven_influxdb_user`
- `aiven_influxdb_database`
- `aiven_mysql_user`
- `aiven_mysql_database`
- `aiven_redis_user`
- `aiven_pg_user`
- `aiven_pg_database`
- `aiven_cassandra_user`
- `aiven_m3db_user`
- `aiven_m3db_user`
- `aiven_opensearch_user`
- `aiven_kafka_user`
- `aiven_clickhouse_user`
- `aiven_clickhouse_database`

## [2.7.3] - 2022-05-02

- Add missing user configuration option `thread_pool_index_size`

## [2.7.2] - 2022-04-22

- Add support for new user configuration options
- Add support for `primary_billing_group_id` to account
- Fix project resource import and read for deprecated billing group fields
- Update project resource creation such that the default billing group wouldn't be created

## [2.7.1] - 2022-04-04

- Fix account team member deletion
- Remove Elasticsearch acceptance tests
- Fix missing kafka service username and password fields

## [2.7.0] - 2022-02-18

- Add support for `aiven_clickhouse_grant` resource
- Fix `aiven_kafka` karapace migration
- Update `aiven_kafka_connector` examples
- Fix `aiven_kafka` resource 404 handling
- Add support for `aiven_clickhouse_role`
- Minor documentation and acceptance tests updates
- Add documentation for `azure_privatelink_connection_approval` resource
- Add implement importer for `aiven_static_ip`
- Fix `aiven_flink_table` possible startup modes for kafka

## [2.6.0] - 2022-02-04

- Add provider version to user agent
- Add support for `aiven_static_ip` resource
- Add support for `aiven_azure_privatelink_connection_approval` resource
- Add support for `aiven_clickhouse`, `aiven_clickhouse_user` and `aiven_clickhouse_database` resources
- Add comment trigger for acceptance tests
- Minor changes in the layout and tooling

## [2.5.0] - 2022-01-14

- Add a new field to `aiven_service_user` resource - Postgres Allow Replication

## [2.4.3] - 2022-01-13

- Add forgotten 'disk_space_used' attribute to the deprecated service resource

## [2.4.2] - 2022-01-12

- mark service_user.password as computed again

## [2.4.1] - 2022-01-11

- Reformat embedded terraform manifests
- Disable service `disk_space` default values propagation
- Add ClickHouse service beta support
- Validation of `kafka_schema` during `terraform plan` (only for schema update, not for initial creation)
- Fix saml auth provider URL's
- `aiven_kafka_topic` resource optimizations
- Fix a typo in the account acceptance test
- Fix project creation with `account_id` empty and add possibility to dissociate project from an account by not
  setting `account_id`
- Fix typos in documentation and examples
- Add `resource_elasticsearch_acl` acceptance tests
- Improve logging for service waiter

## [2.4.0] - 2021-12-01

- Add data source support for `aiven_billing_group`
- Sync flink api
- Add support for dynamic disk sizes in service creation and updates
- Add support for Kafka service Confluent SR/REST to Karapace migration

## [2.3.2] - 2021-11-10

- Fix bug in `resource_service_integration` that would lead to configs that are doubly applied, resulting in API errors

## [2.3.1] - 2021-11-05

- Fix `aiven_transit_gateway_vpc_attachment` update operation
- Fix `ip_filter` sorting order issue
- Fix issue with importing an OS that was migrated from ES in the webconsole

## [2.3.0] - 2021-10-22

- Add Flink support that includes: `aiven_flink`, `aiven_flink_table` and `aiven_flink_job` resources
- Autogenerated documentation
- Change service's `user_config` array behaviour
- Add support for `oneOf` user configuration option type
- Add Debug mode and documentation
- Add a new field `add_account_owners_admin_access` to the `aiven_project` resource
- Add Azure PrivateLink support
- Fix typo in OpenSearch resource docs

## [2.2.1] - 2021-09-24

- Add support for new `aiven_mirrormaker_replication_flow` fields
- Add `aiven_connection_pool` username field optional
- Fix invalid argument name in opensearch example

## [2.2.0] - 2021-09-21

- Split `aiven_elasticsearch_acl` into `aiven_elasticsearch_acl_config` and `aiven_elasticsearch_acl_rule`
- Deprecated `aiven_elasticsearch_acl` and `aiven_elasticsearch`
- Add Opensearch support
- Add support for new user configuration options
- Add service integration creation waiter
- Add short (card's last 4 digit) card id support to a `aiven_billing_group` resource
- Rework Aiven API 409 error handling
- Fix Opensearch and Elasticsearch index_patterns deletion
- Fix `aiven_project` billing email apply loop

## [2.1.19] - 2021-08-26

- Add code of conduct
- Improve acceptance tests and documentation
- Add none existing resource handling

## [2.1.18] - 2021-08-10

- Change service integration behaviour
- Fix vpc peering connection deletion error handling
- Add GitHub golangci-lint workflow and make codebase compliant with the new code checks
- Fix `aiven_transit_gateway_vpc_attachment` crashing issue

## [2.1.17] - 2021-07-09

- Add a new field to `aiven_service_user` resource - Redis ACL Channels

## [2.1.16] - 2021-07-01

- Add `delete_retention_ms` to `aiven_kafka_topic` resource read method
- Add `use_source_project_billing_group` support for `aiven_project` resource
- Add service integration `endpoint_id` validation
- Add VPC peering connection `state_info` field type conversion

## [2.1.15] - 2021-06-14

- Add database deletion waiter
- Remove default values for user configuration options
- Improve documentation and examples
    - Add Prometheus integration example
    - Add example for Datadog metrics integration

## [2.1.14] - 2021-05-18

- Fix kafka topic acceptance test destroy check
- Fix `aiven_project_user` read method
- Use golang 1.16
- Remove GitHub pages and supporting code
- Rework documentation and examples
    - New README file structure
    - Removed the Getting Started guide and merged its contents on `docs/index.md`
    - Splitting `docs/index.md` contents in other pages on the guides
    - In examples use data source for the Aiven Project instead of resource
    - In examples use `aiven_<svc>` resource instead of `aiven_service`

## [2.1.13] - 2021-05-07

- Resend `aiven_account_team_member` and `project_user` invitations if expired

## [2.1.12] - 2021-04-20

- Improve documentation
    - Add missing import instructions
    - Add `aiven_billing_group` documentation
    - Fix required and optional `aiven_connection_pool` options
    - Updates to `MirrorMaker` arguments list
- Fix error message for prometheus user creation
- Fix project `technical_emails` and `billing_emails` fields schema
- Add support for new user configuration options
- Add MySQL example

## [2.1.11] - 2021-04-09

- Add support for Kafka Topic Tags
- Fix project name updates
- Improve documentation and examples

## [2.1.10] - 2021-04-01

- Improve documentation and error handling
- Add support to copy billing group from source project during creation
- Kafka Topic creation and availability improvements
- Change Kafka Topic resource read logic for deprecated fields
- Add support for new user configuration options
- Add examples using external kafka schema file
- Fix account team project update function typo

## [2.1.9] - 2021-03-11

- Add support for AWS Privatelink

## [2.1.8] - 2021-03-04

- Add support for new user configuration options
- Azure fields settings for VPC peering connection refactoring
- Add example initial configuration for GCP Marketplace
- Improve documentation and error messages
- Add empty string validation for OptionalStringToX conversion

## [2.1.7] - 2021-02-11

- Fix `lc_ctype` PostgreSQL database parameter
- Minor documentation improvements

## [2.1.6] - 2021-02-02

- Add Kafka Topic graceful deletion logic
- New Kafka Topic waiter and caching logic, uses v2 endpoint when available.
- Add security policy
- Improve project refresh handling when card id is incorrect
- Uses latest Terraform SDK v2.4.2
- Minor documentation improvements

## [2.1.5] - 2021-01-21

- Add support for renaming projects (only allowed for projects with no powered on services)
- Use latest go-client which fixes Kafka Topic consumer group parsing issue
- Add support for new user configuration options
- Update documentation with the newly available user configuration options
- Kafka topic availability improvements

## [2.1.4] - 2021-01-15

- Improve Kafka Topic caching
- Billing group: change project fields behaviour

## [2.1.3] - 2021-01-11

- Add support for PG upgrade check task
- Use latest go-client version
- Add support for billing groups resource
- Add support for new service user configuration options
- Add support for new service integrations user configuration options
- Use Terraform SDK v2 function instead of deprecated
- Improve formatting of the code and remove unused functions
- Fix project vpc error handling
- Update service user and service integration documentation
- Fix account team member error handling
- Remove travis ci config

## [2.1.2] - 2020-12-09

- Change VPC peering connection state handling
- Add terraform modules related docs
- Add context support for vpc peering connection
- Add service user new password support
- Extend and improve acceptance tests
- Add project resource diff suppress logic for optional fields
- Add Kafka User Configuration options max values
- Add Redis ACL support to a `service_user` resource
- Fixed docs for mandatory kafka topic params which were marked optional
- Add service integration external user configuration settings

## [2.1.1] - 2020-11-26

- Add new `aiven_project` resource attributes
- Add MirrorMaker examples
- Add new acceptance tests and change settings
- Add support for new user configuration options and service integrations
- Add Terraform version to user agent
- Update Golang requirements
- Add support for GitHub Actions
- Improve service already exists error handling
- Fix kafka topic creation typo
- Fix float to string conversion

## [2.1.0] - 2020-11-16

- Terraform plugin sdk v2 upgrade
- Update documentation: variety of minor updates which includes fix typos / grammar
- Add `is not found` error handling for delete action for all resources
- Add `already exists` error handling for create action for all resources
- Update examples
- Optimise Kafka Topic resource performance
- Fix Kafka Topic empty config issue
- Add example initial configuration for Timescale Cloud
- Add guide for documenting issues encountered during upgrades

## [2.0.11] - 2020-10-27

- Add support for new user configuration options related to Kafka, Kafka Schema Registry, Kafka Connect, Elasticsearch
  and M3 services.

## [2.0.10] - 2020-10-23

- Fix a bug related to Kafka Topic cache layer
- Small documentation improvements

## [2.0.9] - 2020-10-22

- Add support for M3 DB and M3 Aggregator, these services are currently in beta and available
  only for selected customers; currently, components for both of these services are under development.

## [2.0.8] - 2020-10-20

- Add support for new kafka topic features
- Use go-client v1.5.10
- Improve documentation
- Add support for new user configuration options
- Simplify certain part of the code
- Fix Kafka Topic validation since value that is coming from API overflows int

## [2.0.7] - 2020-10-08

- Documentation re-formatting and enhancement
- Temporarily disable docs auto-generation
- Change Kafka Topic resource `retention_hours` behaviour according to API specification
- Use latest go-client version v1.5.9
- Use golang 1.15

## [2.0.6] - 2020-09-23

- Fix README typo in the link to the prometheus/kafka example
- Fix links for kafka schemas example
- Do not change Kafka Schema compatibility level if it is empty or omitted
- Update VPC peering connection documentation

## [2.0.5] - 2020-09-17

- Extend service integration endpoint, add user configuration options
    - `external_aws_cloudwatch_logs`
    - `external_google_cloud_logging`
    - `external_kafka`
    - `jolokia`
    - `signalfx`
- Add support for new user configuration options
- Add Azure specific behaviour for VPC peering connection resource

## [2.0.4] - 2020-09-11

- Add kafka connector read waiter
- Fix Transit Gateway VPC Attachment Azure fields issue

## [2.0.3] - 2020-09-08

- Extend VPC peering connection creation with new azure related optional fields

## [2.0.2] - 2020-09-04

- Add kafka schema subject compatibility level configuration
- Use go-client v1.5.8
- Add support for -1 user configuration options when min value can be below zero
- Update user configuration options
- Small improvements: fixed tests, formatting and documentation

## [2.0.1] - 2020-08-26

- Add support for service component `aiven_service_component` data source
- Add accounts examples and update documentation
- Add PG example and documentation
- Fix vpc `user_peer_network_cidrs` type conversion problem
- Add support for goreleaser

## [2.0.0] - 2020-08-18

- Migration to Terraform Plugin SDK 0.12
- Add transit gateway vpc attachment documentation
- Add mongo sink connector examples and tests
- Kafka ACL regex modification
- New resources:
    - `aiven_pg` PostgreSQL service
    - `aiven_cassandra` Cassandra service
    - `aiven_elasticsearch` Elasticsearch service
    - `aiven_grafana` Grafana service
    - `aiven_influxdb` Influxdb service
    - `aiven_redis` Redis service
    - `aiven_mysql` MySQL service
    - `aiven_kafka` Kafka service
    - `aiven_kafka_connect` Kafka Connect service
    - `aiven_kafka_mirrormaker` Kafka Mirrormaker 2 service

## [1.3.5] - 2020-08-11

Add support for transit gateway vpc attachment

## [1.3.4] - 2020-08-10

- Expose new azure config parameters in aiven_vpc_peering_connection resource
- Add support for new user configuration options

## [1.3.3] - 2020-08-06

Fix account team projects resource project reference bug

## [1.3.2] - 2020-07-21

- Force static compilation
- Fix user configuration options array of objects format bug
- Extend elasticsearch acceptance test
- Add support for new user configuration options

## [1.3.1] - 2020-06-30

Improve vpc_id error handling for vpc peering connection

## [1.3.0] - 2020-06-18

- Add support for Kafka Mirrormaker 2
- User go-client 1.5.5
- User service configuration options refactoring
- Fix Kafka ACL data source
- Add GitHub Pages support
- Add support for Terraform native timeouts
- Add support for Accounts Authentication
- Kafka ACL allow wildcard for username
- Replace Packr2 with go generate

## [1.2.4] - 2020-05-07

- Speed up kafka topic availability waiter
- Kafka Connect examples
- TF client timings added for the following resources:
    - aiven_vpc_peering_connection
    - aiven_project_vpc
    - aiven_service
    - aiven_kafka_topic

## [1.2.3] - 2020-03-30

Add backwards compatibility for old TF state files created before Kafka `topic` field was renamed to `topic_name`.

## [1.2.2] - 2020-03-10

- Grafana service waits until Grafana is reachable publicly (only works in case `public_access.grafana`
  configuration options is set to `true` and IP filter is set to default `0.0.0.0/0`) during resource creation or
  update.
- Project VPC resource graceful deletion.

## [1.2.1] - 2020-03-02

Terraform client-side termination protection for resources:

- aiven_kafka_topic
- aiven_database

## [1.2.0] - 2020-02-18

- Following new types of resources have been added:

    - account
    - account_team
    - account_team_member
    - account_team_project

- New configuration options
- Fix for a read-only replica service types
- Service specific acceptance tests

## [1.1.6] - 2020-02-07

Fix for a problem that appears for normal boolean user configuration settings

## [1.1.5] - 2020-02-07

Fix for a problem that appears for optional bool user configuration settings

## [1.1.4] - 2020-02-03

- Acceptance tests
- Fix <service>\_user_config population problem during import

## [1.1.3] - 2020-01-24

Service pg_user_config variant configuration option remove default value.

## [1.1.2] - 2020-01-22

- Fix for <service>\_user_config Boolean fields without default value.
- Upgrade golang version to 1.13.
- Allow the API token to be read from an env var.

## [1.1.1] - 2020-01-14

Add VPC Peering Connections `state_info` property

## [1.1.0] - 2020-01-13

Terraform support for Kafka Schema's, Kafka Connectors and Service Components

## [1.0.20] - 2020-01-03

Terraform support for Elasticsearch ACLs

## [1.0.19] - 2019-12-23

Update all service configuration attributes to match latest definitions.

## [1.0.18] - 2019-12-09

Enable Kafka topics caching and add support of the Aiven terraform plugin on Windows

## [1.0.17] - 2019-09-16

Do not explicitly wait for Kafka auxiliary services to start up in an
attempt to fix issues with Kafka service create operation timing out.

## [1.0.16] - 2019-09-02

Update all service configuration attributes to match latest
definitions.

## [1.0.15] - 2019-08-19

Switch to using packr v2

## [1.0.14] - 2019-08-16

Datasource support

## [1.0.13] - 2019-08-12

Handle API errors gracefully during Kafka topic creation.

## [1.0.12] - 2019-08-08

Always wait for VPC state to become active before treating it as created.
Mark more URIs as sensitive.

## [1.0.11] - 2019-08-06

Suppress invalid update when maintenance window is unset.
Handle lc_collate and lc_ctype database attributes better.
Report Terraform provider version to server.
Treat service_uri as sensitive to avoid showing password in plain text.
Fix importing existing aiven_database resource.
Support external Elasticsearch integration.
Update available advanced configuration options.

## [1.0.10] - 2019-06-10

Switch to using go.mod
Support cross-region VPC Peering.

## [1.0.9] - 2019-04-26

Build with CGO_ENABLED=0.

## [1.0.8] - 2019-04-03

Wait for VPC to reach active state before creating service.
Don't wait for Kafka aux services if network restrictions may apply.

## [1.0.7] - 2019-03-29

Support managing MySQL services. Update all service and integration
configuration attributes match latest definitions from server.

## [1.0.6] - 2019-03-11

Fix service_port type to make it properly available.
Use latest service info on create/update to make service specific
connection info available.

## [1.0.5] - 2019-02-05

Improve retry logic in some error cases.

## [1.0.4] - 2019-01-07

Fix service_username property for services.

## [1.0.3] - 2018-12-11

Ensure Kafka topic creation succeeds immediately after service creation.
Support setting service maintenance window.
Provide cloud provider's VPC peering connection ID (AWS only).

## [1.0.2] - 2018-11-21

Support for Prometheus integration and some new user config values.

## [1.0.1] - 2018-10-08

Support termination_protection property for services.

## [1.0.0] - 2018-09-27

Support all Aiven resource types. Also large changes to previously
supported resource types, such as full support for all user config
options.

**NOTE**: This version is not backwards compatible with older versions.<|MERGE_RESOLUTION|>--- conflicted
+++ resolved
@@ -10,11 +10,8 @@
 ## [MAJOR.MINOR.PATCH] - YYYY-MM-DD
 
 - Add additional disk space support
-<<<<<<< HEAD
 - Update disk space on refresh
-=======
 - Remove the `retention_hours` logic from the `aiven_kafka_topic` resource
->>>>>>> 900529d7
 
 ## [3.5.1] - 2022-08-16
 
