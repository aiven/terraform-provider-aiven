---
title: Changelog
parent: README
nav_order: 1
---

# Changelog

## [MAJOR.MINOR.PATCH] - YYYY-MM-DD

- Revert `datasource_project_vpc` `cloud_name` and `project` deprecations
- Add extra timeout for `kafka_connect` service integration create
- Support `clickhouse_kafka` integration type in `aiven_service_integration` 
- Fix `aiven_transit_gateway_vpc_attachment` fails to parse ID
<<<<<<< HEAD
- Prevent generation of `Default` field in static schema generator
=======
- Add `self_link` field to `aiven_gcp_vpc_peering_connection` resource
>>>>>>> 5c514db2

## [3.8.1] - 2022-11-10

- Fix `GetServiceUserValidateFunc`
- Fix provider panics on `terraform import` with invalid vpc peering id
- Fix Azure vpc peering connection import
- Fix project create/update with `add_account_owners_admin_access` field
- Add OpenSearch external integration endpoint
- Add `aiven_pg_user` import example to docs
- Extend converter for the service user configuration options `ip_filter` object format
- Fix `aiven_azure_privatelink_connection_approval` import
- Add static schema generator for user config options
- Add `ip_filter_object` and `namespaces_object` user config options which are meant to extend the existing `ip_filter` and `namespaces` ones

## [3.8.0] - 2022-09-30

- Fix `aiven_gcp_vpc_peering_connection` creation
- Improve static IP error handling end messaging 
- Fix `aiven_account_authentication` resource update, add tests
- Change `aiven_project_vpc` datasource behaviour
- Fix `aiven_service_component` optional parameters filters
- Return mirrormaker user config option
- Update user config options
- Add a converter for the service user configuration options `ip_filter` object format
- Fix the Kafka service `default_acl` criteria for the deletion of default ACLs
- Don't send empty `additional_backup_regions` to the API
- Update available ClickHouse service integrations

## [3.7.0] - 2022-09-30

- Update to the official name Aiven Provider for Terraform
- Replace older links from help.aiven.io to docs.aiven.io
- Change Flink version to 1.15
- Fix empty `user_config` and empty `ip_filters`
- Fix `tools/` consistency
- Add support for `is_account_owner` field
- Forcefully send user_config on service integration update, add `datadog_user_config`
- Add user config options schema generation
- Drop Kafka Mirrormaker 1 support as it is no longer supported by the API and was broken
- Add missing examples
- `static_ips` schema type change from list to set
- Add postgres example test
- Add cron job to run examples tests

## [3.6.0] - 2022-08-31

- Add additional disk space support
- Update disk space on refresh
- Remove the `retention_hours` logic from the `aiven_kafka_topic` resource

## [3.5.1] - 2022-08-16

- Add service disk space custom diff 404 error handling
- Fix VPC peering connection custom diff

## [3.5.0] - 2022-08-10

- Add custom diff for all types of VPC peering connections that check if a VPC connection already exists before creation
- Add error handling for service `project_vpc_id` field
- Fix version `ldflag`
- Beautify and rework `Makefile`
- Add `make` targets `build` and `build-dev`
- Add sweeper for account authentication
- Make use of `BUILD_DEV_DIR` in `Makefile`
- Use Changelog Enforcer GitHub Action
- Security fix for GitHub Actions workflows
- Fix `Makefile` acceptance tests command
- Fix Changelog Enforcer GitHub Actions workflow
- Make `Makefile` variables env changeable
- Add `dependabot.yml`
- Prevent Changelog Enforcer GitHub Actions workflow from triggering for PRs from `dependabot[bot]`
- Add `no changelog` label check in `changelog-enforcer.yml`
- Add Dependency Review workflow
- Update Changelog Enforcer workflow
- Add CodeQL workflow
- Add `opensearch_index` support to `aiven_flink_table`
- Add not found checks to the Kafka availability waiter 
- Add PostgreSQL max connections and PgBouncer outputs
- Perform general code clean-up and add `revive` linter
- Add support for new user configuration options

## [3.4.0] - 2022-07-26

- Small static IP import fix
- Add acceptance test for validating 404 error handling during import
- Disable `fail-fast` on acceptance tests
- Replaced every `schema.Resource.Importer.StateContext` to `schema.ImportStatePassthroughContext`
- Got rid of all unnecessary `d.SetId("")` calls
- Replaced `vpc.parsePeeringVPCId` with `schemautil.SplitResourceID`
- Made `schemautil.SplitResourceID` throw an error when the resulting amount of parts is not equal to expected
- Marked deprecated resources deprecated
- Dropped deprecated resources from sample project
- Added *.terraform.lock.hcl to .gitignore
- Update account authentication SAML fields
- Add Flink SQL validation
- Add outputs example to the sample project

## [3.3.1] - 2022-07-15

- Fix mark user config of `aiven_kafka_connector` as sensitive as it may contain credentials
- Kafka Topic availability waiter optimization
- Fix `aiven_billing_group` datasource
- Build and use go 1.18

## [3.3.0] - 2022-07-14

- Fix auto generated documentation by bumping tfplugindocs to latest version
- Fix typos in docs and examples
- Minor acceptance tests updates
- Update the 404 error handling behavior during import
- Use SDKv2 `schema.ImportStatePassthroughContext` as the importer state function
- Add Kafka `aiven_kafka_user.username` validation similar to Kafka ACL resource
- Add scheduled CI sweep job
- Add acceptance test for modifying service's user config
- Add support for `auto_join_team_id` in account authentication resource
- Fix PostgreSQL acceptance test with `static_ips` to actually check for their existence after service's creation
- Add acceptance test coverage for modification of `static_ips` in Terraform configs (via PostgreSQL)
- Fix `CustomizeDiffCheckStaticIpDisassociation` behavior
- Made it possible to delete static IPs in a single step, without dissociating them
- Fix typo in sweeper
- Fix acceptance test `TestAccAivenKafkaACL_basic`
- Add support for Kafka Schema Registry Access Control Lists resource
- Fix release actions
- Build with go 1.17

## [3.2.1] - 2022-06-29

- Fix documentation for M3DB namespaces and other documentation and examples improvements
- Fix `aiven_service_integration` poke the Kafka connect API to ensure the creation of subsequent connectors
- Change acceptance tests Terraform formating with `katbyte/terrafmt`
- Add issue and pull request templates
- Add community-related documentation
- Fix Kafka Connector's `config.name` validation
- Change acceptance tests Kafka service plan from `business-4` to `startup-2`
- Fix VPC peering connection import
- Add the CI sweep feature and rework the GitHub CI pipeline
- Refine datasource service component error message
- Fix Redis service creation when persistence is off
- Allow retrieving Project VPC data-source by ID

## [3.2.0] - 2022-06-21

- Fix typos in documentation and examples
- Fix Redis service creation when persistence is off
- Allow retrieving project VPC by ID

## [3.1.0] - 2022-06-13

- Add Kafka schema JSON support
- Add support for new `aiven_flink_table` fields
- Expose `aiven_kafka_acl` internal Aiven ID
- Fix `aiven_project` creation handling, if a project exists, then error if trying to create it again
- Add copy from billing group support
- Add service tags support
- Add project tags support
- Fix typos and errors in documentation and examples

## [3.0.0] - 2022-05-13

- `aiven_service` and `aiven_elasticsearch` resources were deleted
- `aiven_project` resource previously deprecated schema field were deleted

Deprecated resources and data-sources:

- `aiven_database`
- `aiven_service_user`
- `aiven_vpc_peering_connection`

New resources and data-sources:

- `aiven_aws_vpc_peering_connection`
- `aiven_azure_vpc_peering_connection`
- `aiven_gcp_vpc_peering_connection`
- `aiven_influxdb_user`
- `aiven_influxdb_database`
- `aiven_mysql_user`
- `aiven_mysql_database`
- `aiven_redis_user`
- `aiven_pg_user`
- `aiven_pg_database`
- `aiven_cassandra_user`
- `aiven_m3db_user`
- `aiven_m3db_user`
- `aiven_opensearch_user`
- `aiven_kafka_user`
- `aiven_clickhouse_user`
- `aiven_clickhouse_database`

## [2.7.3] - 2022-05-02

- Add missing user configuration option `thread_pool_index_size`

## [2.7.2] - 2022-04-22

- Add support for new user configuration options
- Add support for `primary_billing_group_id` to account
- Fix project resource import and read for deprecated billing group fields
- Update project resource creation such that the default billing group wouldn't be created

## [2.7.1] - 2022-04-04

- Fix account team member deletion
- Remove Elasticsearch acceptance tests
- Fix missing kafka service username and password fields

## [2.7.0] - 2022-02-18

- Add support for `aiven_clickhouse_grant` resource
- Fix `aiven_kafka` karapace migration
- Update `aiven_kafka_connector` examples
- Fix `aiven_kafka` resource 404 handling
- Add support for `aiven_clickhouse_role`
- Minor documentation and acceptance tests updates
- Add documentation for `azure_privatelink_connection_approval` resource
- Add implement importer for `aiven_static_ip`
- Fix `aiven_flink_table` possible startup modes for kafka

## [2.6.0] - 2022-02-04

- Add provider version to user agent
- Add support for `aiven_static_ip` resource
- Add support for `aiven_azure_privatelink_connection_approval` resource
- Add support for `aiven_clickhouse`, `aiven_clickhouse_user` and `aiven_clickhouse_database` resources
- Add comment trigger for acceptance tests
- Minor changes in the layout and tooling

## [2.5.0] - 2022-01-14

- Add a new field to `aiven_service_user` resource - Postgres Allow Replication

## [2.4.3] - 2022-01-13

- Add forgotten 'disk_space_used' attribute to the deprecated service resource

## [2.4.2] - 2022-01-12

- mark service_user.password as computed again

## [2.4.1] - 2022-01-11

- Reformat embedded terraform manifests
- Disable service `disk_space` default values propagation
- Add ClickHouse service beta support
- Validation of `kafka_schema` during `terraform plan` (only for schema update, not for initial creation)
- Fix saml auth provider URL's
- `aiven_kafka_topic` resource optimizations
- Fix a typo in the account acceptance test
- Fix project creation with `account_id` empty and add possibility to dissociate project from an account by not
  setting `account_id`
- Fix typos in documentation and examples
- Add `resource_elasticsearch_acl` acceptance tests
- Improve logging for service waiter

## [2.4.0] - 2021-12-01

- Add data source support for `aiven_billing_group`
- Sync flink api
- Add support for dynamic disk sizes in service creation and updates
- Add support for Kafka service Confluent SR/REST to Karapace migration

## [2.3.2] - 2021-11-10

- Fix bug in `resource_service_integration` that would lead to configs that are doubly applied, resulting in API errors

## [2.3.1] - 2021-11-05

- Fix `aiven_transit_gateway_vpc_attachment` update operation
- Fix `ip_filter` sorting order issue
- Fix issue with importing an OS that was migrated from ES in the webconsole

## [2.3.0] - 2021-10-22

- Add Flink support that includes: `aiven_flink`, `aiven_flink_table` and `aiven_flink_job` resources
- Autogenerated documentation
- Change service's `user_config` array behaviour
- Add support for `oneOf` user configuration option type
- Add Debug mode and documentation
- Add a new field `add_account_owners_admin_access` to the `aiven_project` resource
- Add Azure PrivateLink support
- Fix typo in OpenSearch resource docs

## [2.2.1] - 2021-09-24

- Add support for new `aiven_mirrormaker_replication_flow` fields
- Add `aiven_connection_pool` username field optional
- Fix invalid argument name in opensearch example

## [2.2.0] - 2021-09-21

- Split `aiven_elasticsearch_acl` into `aiven_elasticsearch_acl_config` and `aiven_elasticsearch_acl_rule`
- Deprecated `aiven_elasticsearch_acl` and `aiven_elasticsearch`
- Add Opensearch support
- Add support for new user configuration options
- Add service integration creation waiter
- Add short (card's last 4 digit) card id support to a `aiven_billing_group` resource
- Rework Aiven API 409 error handling
- Fix Opensearch and Elasticsearch index_patterns deletion
- Fix `aiven_project` billing email apply loop

## [2.1.19] - 2021-08-26

- Add code of conduct
- Improve acceptance tests and documentation
- Add none existing resource handling

## [2.1.18] - 2021-08-10

- Change service integration behaviour
- Fix vpc peering connection deletion error handling
- Add GitHub golangci-lint workflow and make codebase compliant with the new code checks
- Fix `aiven_transit_gateway_vpc_attachment` crashing issue

## [2.1.17] - 2021-07-09

- Add a new field to `aiven_service_user` resource - Redis ACL Channels

## [2.1.16] - 2021-07-01

- Add `delete_retention_ms` to `aiven_kafka_topic` resource read method
- Add `use_source_project_billing_group` support for `aiven_project` resource
- Add service integration `endpoint_id` validation
- Add VPC peering connection `state_info` field type conversion

## [2.1.15] - 2021-06-14

- Add database deletion waiter
- Remove default values for user configuration options
- Improve documentation and examples
    - Add Prometheus integration example
    - Add example for Datadog metrics integration

## [2.1.14] - 2021-05-18

- Fix kafka topic acceptance test destroy check
- Fix `aiven_project_user` read method
- Use golang 1.16
- Remove GitHub pages and supporting code
- Rework documentation and examples
    - New README file structure
    - Removed the Getting Started guide and merged its contents on `docs/index.md`
    - Splitting `docs/index.md` contents in other pages on the guides
    - In examples use data source for the Aiven Project instead of resource
    - In examples use `aiven_<svc>` resource instead of `aiven_service`

## [2.1.13] - 2021-05-07

- Resend `aiven_account_team_member` and `project_user` invitations if expired

## [2.1.12] - 2021-04-20

- Improve documentation
    - Add missing import instructions
    - Add `aiven_billing_group` documentation
    - Fix required and optional `aiven_connection_pool` options
    - Updates to `MirrorMaker` arguments list
- Fix error message for prometheus user creation
- Fix project `technical_emails` and `billing_emails` fields schema
- Add support for new user configuration options
- Add MySQL example

## [2.1.11] - 2021-04-09

- Add support for Kafka Topic Tags
- Fix project name updates
- Improve documentation and examples

## [2.1.10] - 2021-04-01

- Improve documentation and error handling
- Add support to copy billing group from source project during creation
- Kafka Topic creation and availability improvements
- Change Kafka Topic resource read logic for deprecated fields
- Add support for new user configuration options
- Add examples using external kafka schema file
- Fix account team project update function typo

## [2.1.9] - 2021-03-11

- Add support for AWS Privatelink

## [2.1.8] - 2021-03-04

- Add support for new user configuration options
- Azure fields settings for VPC peering connection refactoring
- Add example initial configuration for GCP Marketplace
- Improve documentation and error messages
- Add empty string validation for OptionalStringToX conversion

## [2.1.7] - 2021-02-11

- Fix `lc_ctype` PostgreSQL database parameter
- Minor documentation improvements

## [2.1.6] - 2021-02-02

- Add Kafka Topic graceful deletion logic
- New Kafka Topic waiter and caching logic, uses v2 endpoint when available.
- Add security policy
- Improve project refresh handling when card id is incorrect
- Uses latest Terraform SDK v2.4.2
- Minor documentation improvements

## [2.1.5] - 2021-01-21

- Add support for renaming projects (only allowed for projects with no powered on services)
- Use latest go-client which fixes Kafka Topic consumer group parsing issue
- Add support for new user configuration options
- Update documentation with the newly available user configuration options
- Kafka topic availability improvements

## [2.1.4] - 2021-01-15

- Improve Kafka Topic caching
- Billing group: change project fields behaviour

## [2.1.3] - 2021-01-11

- Add support for PG upgrade check task
- Use latest go-client version
- Add support for billing groups resource
- Add support for new service user configuration options
- Add support for new service integrations user configuration options
- Use Terraform SDK v2 function instead of deprecated
- Improve formatting of the code and remove unused functions
- Fix project vpc error handling
- Update service user and service integration documentation
- Fix account team member error handling
- Remove travis ci config

## [2.1.2] - 2020-12-09

- Change VPC peering connection state handling
- Add terraform modules related docs
- Add context support for vpc peering connection
- Add service user new password support
- Extend and improve acceptance tests
- Add project resource diff suppress logic for optional fields
- Add Kafka User Configuration options max values
- Add Redis ACL support to a `service_user` resource
- Fixed docs for mandatory kafka topic params which were marked optional
- Add service integration external user configuration settings

## [2.1.1] - 2020-11-26

- Add new `aiven_project` resource attributes
- Add MirrorMaker examples
- Add new acceptance tests and change settings
- Add support for new user configuration options and service integrations
- Add Terraform version to user agent
- Update Golang requirements
- Add support for GitHub Actions
- Improve service already exists error handling
- Fix kafka topic creation typo
- Fix float to string conversion

## [2.1.0] - 2020-11-16

- Terraform plugin sdk v2 upgrade
- Update documentation: variety of minor updates which includes fix typos / grammar
- Add `is not found` error handling for delete action for all resources
- Add `already exists` error handling for create action for all resources
- Update examples
- Optimise Kafka Topic resource performance
- Fix Kafka Topic empty config issue
- Add example initial configuration for Timescale Cloud
- Add guide for documenting issues encountered during upgrades

## [2.0.11] - 2020-10-27

- Add support for new user configuration options related to Kafka, Kafka Schema Registry, Kafka Connect, Elasticsearch
  and M3 services.

## [2.0.10] - 2020-10-23

- Fix a bug related to Kafka Topic cache layer
- Small documentation improvements

## [2.0.9] - 2020-10-22

- Add support for M3 DB and M3 Aggregator, these services are currently in beta and available
  only for selected customers; currently, components for both of these services are under development.

## [2.0.8] - 2020-10-20

- Add support for new kafka topic features
- Use go-client v1.5.10
- Improve documentation
- Add support for new user configuration options
- Simplify certain part of the code
- Fix Kafka Topic validation since value that is coming from API overflows int

## [2.0.7] - 2020-10-08

- Documentation re-formatting and enhancement
- Temporarily disable docs auto-generation
- Change Kafka Topic resource `retention_hours` behaviour according to API specification
- Use latest go-client version v1.5.9
- Use golang 1.15

## [2.0.6] - 2020-09-23

- Fix README typo in the link to the prometheus/kafka example
- Fix links for kafka schemas example
- Do not change Kafka Schema compatibility level if it is empty or omitted
- Update VPC peering connection documentation

## [2.0.5] - 2020-09-17

- Extend service integration endpoint, add user configuration options
    - `external_aws_cloudwatch_logs`
    - `external_google_cloud_logging`
    - `external_kafka`
    - `jolokia`
    - `signalfx`
- Add support for new user configuration options
- Add Azure specific behaviour for VPC peering connection resource

## [2.0.4] - 2020-09-11

- Add kafka connector read waiter
- Fix Transit Gateway VPC Attachment Azure fields issue

## [2.0.3] - 2020-09-08

- Extend VPC peering connection creation with new azure related optional fields

## [2.0.2] - 2020-09-04

- Add kafka schema subject compatibility level configuration
- Use go-client v1.5.8
- Add support for -1 user configuration options when min value can be below zero
- Update user configuration options
- Small improvements: fixed tests, formatting and documentation

## [2.0.1] - 2020-08-26

- Add support for service component `aiven_service_component` data source
- Add accounts examples and update documentation
- Add PG example and documentation
- Fix vpc `user_peer_network_cidrs` type conversion problem
- Add support for goreleaser

## [2.0.0] - 2020-08-18

- Migration to Terraform Plugin SDK 0.12
- Add transit gateway vpc attachment documentation
- Add mongo sink connector examples and tests
- Kafka ACL regex modification
- New resources:
    - `aiven_pg` PostgreSQL service
    - `aiven_cassandra` Cassandra service
    - `aiven_elasticsearch` Elasticsearch service
    - `aiven_grafana` Grafana service
    - `aiven_influxdb` Influxdb service
    - `aiven_redis` Redis service
    - `aiven_mysql` MySQL service
    - `aiven_kafka` Kafka service
    - `aiven_kafka_connect` Kafka Connect service
    - `aiven_kafka_mirrormaker` Kafka Mirrormaker 2 service

## [1.3.5] - 2020-08-11

Add support for transit gateway vpc attachment

## [1.3.4] - 2020-08-10

- Expose new azure config parameters in aiven_vpc_peering_connection resource
- Add support for new user configuration options

## [1.3.3] - 2020-08-06

Fix account team projects resource project reference bug

## [1.3.2] - 2020-07-21

- Force static compilation
- Fix user configuration options array of objects format bug
- Extend elasticsearch acceptance test
- Add support for new user configuration options

## [1.3.1] - 2020-06-30

Improve vpc_id error handling for vpc peering connection

## [1.3.0] - 2020-06-18

- Add support for Kafka Mirrormaker 2
- User go-client 1.5.5
- User service configuration options refactoring
- Fix Kafka ACL data source
- Add GitHub Pages support
- Add support for Terraform native timeouts
- Add support for Accounts Authentication
- Kafka ACL allow wildcard for username
- Replace Packr2 with go generate

## [1.2.4] - 2020-05-07

- Speed up kafka topic availability waiter
- Kafka Connect examples
- TF client timings added for the following resources:
    - aiven_vpc_peering_connection
    - aiven_project_vpc
    - aiven_service
    - aiven_kafka_topic

## [1.2.3] - 2020-03-30

Add backwards compatibility for old TF state files created before Kafka `topic` field was renamed to `topic_name`.

## [1.2.2] - 2020-03-10

- Grafana service waits until Grafana is reachable publicly (only works in case `public_access.grafana`
  configuration options is set to `true` and IP filter is set to default `0.0.0.0/0`) during resource creation or
  update.
- Project VPC resource graceful deletion.

## [1.2.1] - 2020-03-02

Terraform client-side termination protection for resources:

- aiven_kafka_topic
- aiven_database

## [1.2.0] - 2020-02-18

- Following new types of resources have been added:

    - account
    - account_team
    - account_team_member
    - account_team_project

- New configuration options
- Fix for a read-only replica service types
- Service specific acceptance tests

## [1.1.6] - 2020-02-07

Fix for a problem that appears for normal boolean user configuration settings

## [1.1.5] - 2020-02-07

Fix for a problem that appears for optional bool user configuration settings

## [1.1.4] - 2020-02-03

- Acceptance tests
- Fix <service>\_user_config population problem during import

## [1.1.3] - 2020-01-24

Service pg_user_config variant configuration option remove default value.

## [1.1.2] - 2020-01-22

- Fix for <service>\_user_config Boolean fields without default value.
- Upgrade golang version to 1.13.
- Allow the API token to be read from an env var.

## [1.1.1] - 2020-01-14

Add VPC Peering Connections `state_info` property

## [1.1.0] - 2020-01-13

Terraform support for Kafka Schema's, Kafka Connectors and Service Components

## [1.0.20] - 2020-01-03

Terraform support for Elasticsearch ACLs

## [1.0.19] - 2019-12-23

Update all service configuration attributes to match latest definitions.

## [1.0.18] - 2019-12-09

Enable Kafka topics caching and add support of the Aiven terraform plugin on Windows

## [1.0.17] - 2019-09-16

Do not explicitly wait for Kafka auxiliary services to start up in an
attempt to fix issues with Kafka service create operation timing out.

## [1.0.16] - 2019-09-02

Update all service configuration attributes to match latest
definitions.

## [1.0.15] - 2019-08-19

Switch to using packr v2

## [1.0.14] - 2019-08-16

Datasource support

## [1.0.13] - 2019-08-12

Handle API errors gracefully during Kafka topic creation.

## [1.0.12] - 2019-08-08

Always wait for VPC state to become active before treating it as created.
Mark more URIs as sensitive.

## [1.0.11] - 2019-08-06

Suppress invalid update when maintenance window is unset.
Handle lc_collate and lc_ctype database attributes better.
Report Terraform provider version to server.
Treat service_uri as sensitive to avoid showing password in plain text.
Fix importing existing aiven_database resource.
Support external Elasticsearch integration.
Update available advanced configuration options.

## [1.0.10] - 2019-06-10

Switch to using go.mod
Support cross-region VPC Peering.

## [1.0.9] - 2019-04-26

Build with CGO_ENABLED=0.

## [1.0.8] - 2019-04-03

Wait for VPC to reach active state before creating service.
Don't wait for Kafka aux services if network restrictions may apply.

## [1.0.7] - 2019-03-29

Support managing MySQL services. Update all service and integration
configuration attributes match latest definitions from server.

## [1.0.6] - 2019-03-11

Fix service_port type to make it properly available.
Use latest service info on create/update to make service specific
connection info available.

## [1.0.5] - 2019-02-05

Improve retry logic in some error cases.

## [1.0.4] - 2019-01-07

Fix service_username property for services.

## [1.0.3] - 2018-12-11

Ensure Kafka topic creation succeeds immediately after service creation.
Support setting service maintenance window.
Provide cloud provider's VPC peering connection ID (AWS only).

## [1.0.2] - 2018-11-21

Support for Prometheus integration and some new user config values.

## [1.0.1] - 2018-10-08

Support termination_protection property for services.

## [1.0.0] - 2018-09-27

Support all Aiven resource types. Also large changes to previously
supported resource types, such as full support for all user config
options.

**NOTE**: This version is not backwards compatible with older versions.<|MERGE_RESOLUTION|>--- conflicted
+++ resolved
@@ -12,11 +12,8 @@
 - Add extra timeout for `kafka_connect` service integration create
 - Support `clickhouse_kafka` integration type in `aiven_service_integration` 
 - Fix `aiven_transit_gateway_vpc_attachment` fails to parse ID
-<<<<<<< HEAD
 - Prevent generation of `Default` field in static schema generator
-=======
 - Add `self_link` field to `aiven_gcp_vpc_peering_connection` resource
->>>>>>> 5c514db2
 
 ## [3.8.1] - 2022-11-10
 
