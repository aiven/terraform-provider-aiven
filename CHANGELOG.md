---
title: Changelog
parent: README
nav_order: 1
---

# Changelog

## [MAJOR.MINOR.PATCH] - YYYY-MM-DD

- Fix `GetServiceUserValidateFunc`
- Fix provider panics on `terraform import` with invalid vpc peering id
- Fix Azure vpc peering connection import
<<<<<<< HEAD
- Fix project create/update with `add_account_owners_admin_access` field
=======
- Add OpenSearch external integration endpoint
- Add `aiven_pg_user` import example to docs
>>>>>>> 00430bc2

## [3.8.0] - 2022-09-30

- Fix `aiven_gcp_vpc_peering_connection` creation
- Improve static IP error handling end messaging 
- Fix `aiven_account_authentication` resource update, add tests
- Change `aiven_project_vpc` datasource behaviour
- Fix `aiven_service_component` optional parameters filters
- Return mirrormaker user config option
- Update user config options
- Add a converter for the service user configuration options `ip_filter` object format
- Fix the Kafka service `default_acl` criteria for the deletion of default ACLs
- Don't send empty `additional_backup_regions` to the API
- Update available ClickHouse service integrations

## [3.7.0] - 2022-09-30

- Update to the official name Aiven Provider for Terraform
- Replace older links from help.aiven.io to docs.aiven.io
- Change Flink version to 1.15
- Fix empty `user_config` and empty `ip_filters`
- Fix `tools/` consistency
- Add support for `is_account_owner` field
- Forcefully send user_config on service integration update, add `datadog_user_config`
- Add user config options schema generation
- Drop Kafka Mirrormaker 1 support as it is no longer supported by the API and was broken
- Add missing examples
- `static_ips` schema type change from list to set
- Add postgres example test
- Add cron job to run examples tests

## [3.6.0] - 2022-08-31

- Add additional disk space support
- Update disk space on refresh
- Remove the `retention_hours` logic from the `aiven_kafka_topic` resource

## [3.5.1] - 2022-08-16

- Add service disk space custom diff 404 error handling
- Fix VPC peering connection custom diff

## [3.5.0] - 2022-08-10

- Add custom diff for all types of VPC peering connections that check if a VPC connection already exists before creation
- Add error handling for service `project_vpc_id` field
- Fix version `ldflag`
- Beautify and rework `Makefile`
- Add `make` targets `build` and `build-dev`
- Add sweeper for account authentication
- Make use of `BUILD_DEV_DIR` in `Makefile`
- Use Changelog Enforcer GitHub Action
- Security fix for GitHub Actions workflows
- Fix `Makefile` acceptance tests command
- Fix Changelog Enforcer GitHub Actions workflow
- Make `Makefile` variables env changeable
- Add `dependabot.yml`
- Prevent Changelog Enforcer GitHub Actions workflow from triggering for PRs from `dependabot[bot]`
- Add `no changelog` label check in `changelog-enforcer.yml`
- Add Dependency Review workflow
- Update Changelog Enforcer workflow
- Add CodeQL workflow
- Add `opensearch_index` support to `aiven_flink_table`
- Add not found checks to the Kafka availability waiter 
- Add PostgreSQL max connections and PgBouncer outputs
- Perform general code clean-up and add `revive` linter
- Add support for new user configuration options

## [3.4.0] - 2022-07-26

- Small static IP import fix
- Add acceptance test for validating 404 error handling during import
- Disable `fail-fast` on acceptance tests
- Replaced every `schema.Resource.Importer.StateContext` to `schema.ImportStatePassthroughContext`
- Got rid of all unnecessary `d.SetId("")` calls
- Replaced `vpc.parsePeeringVPCId` with `schemautil.SplitResourceID`
- Made `schemautil.SplitResourceID` throw an error when the resulting amount of parts is not equal to expected
- Marked deprecated resources deprecated
- Dropped deprecated resources from sample project
- Added *.terraform.lock.hcl to .gitignore
- Update account authentication SAML fields
- Add Flink SQL validation
- Add outputs example to the sample project

## [3.3.1] - 2022-07-15

- Fix mark user config of `aiven_kafka_connector` as sensitive as it may contain credentials
- Kafka Topic availability waiter optimization
- Fix `aiven_billing_group` datasource
- Build and use go 1.18

## [3.3.0] - 2022-07-14

- Fix auto generated documentation by bumping tfplugindocs to latest version
- Fix typos in docs and examples
- Minor acceptance tests updates
- Update the 404 error handling behavior during import
- Use SDKv2 `schema.ImportStatePassthroughContext` as the importer state function
- Add Kafka `aiven_kafka_user.username` validation similar to Kafka ACL resource
- Add scheduled CI sweep job
- Add acceptance test for modifying service's user config
- Add support for `auto_join_team_id` in account authentication resource
- Fix PostgreSQL acceptance test with `static_ips` to actually check for their existence after service's creation
- Add acceptance test coverage for modification of `static_ips` in Terraform configs (via PostgreSQL)
- Fix `CustomizeDiffCheckStaticIpDisassociation` behavior
- Made it possible to delete static IPs in a single step, without dissociating them
- Fix typo in sweeper
- Fix acceptance test `TestAccAivenKafkaACL_basic`
- Add support for Kafka Schema Registry Access Control Lists resource
- Fix release actions
- Build with go 1.17

## [3.2.1] - 2022-06-29

- Fix documentation for M3DB namespaces and other documentation and examples improvements
- Fix `aiven_service_integration` poke the Kafka connect API to ensure the creation of subsequent connectors
- Change acceptance tests Terraform formating with `katbyte/terrafmt`
- Add issue and pull request templates
- Add community-related documentation
- Fix Kafka Connector's `config.name` validation
- Change acceptance tests Kafka service plan from `business-4` to `startup-2`
- Fix VPC peering connection import
- Add the CI sweep feature and rework the GitHub CI pipeline
- Refine datasource service component error message
- Fix Redis service creation when persistence is off
- Allow retrieving Project VPC data-source by ID

## [3.2.0] - 2022-06-21

- Fix typos in documentation and examples
- Fix Redis service creation when persistence is off
- Allow retrieving project VPC by ID

## [3.1.0] - 2022-06-13

- Add Kafka schema JSON support
- Add support for new `aiven_flink_table` fields
- Expose `aiven_kafka_acl` internal Aiven ID
- Fix `aiven_project` creation handling, if a project exists, then error if trying to create it again
- Add copy from billing group support
- Add service tags support
- Add project tags support
- Fix typos and errors in documentation and examples

## [3.0.0] - 2022-05-13

- `aiven_service` and `aiven_elasticsearch` resources were deleted
- `aiven_project` resource previously deprecated schema field were deleted

Deprecated resources and data-sources:

- `aiven_database`
- `aiven_service_user`
- `aiven_vpc_peering_connection`

New resources and data-sources:

- `aiven_aws_vpc_peering_connection`
- `aiven_azure_vpc_peering_connection`
- `aiven_gcp_vpc_peering_connection`
- `aiven_influxdb_user`
- `aiven_influxdb_database`
- `aiven_mysql_user`
- `aiven_mysql_database`
- `aiven_redis_user`
- `aiven_pg_user`
- `aiven_pg_database`
- `aiven_cassandra_user`
- `aiven_m3db_user`
- `aiven_m3db_user`
- `aiven_opensearch_user`
- `aiven_kafka_user`
- `aiven_clickhouse_user`
- `aiven_clickhouse_database`

## [2.7.3] - 2022-05-02

- Add missing user configuration option `thread_pool_index_size`

## [2.7.2] - 2022-04-22

- Add support for new user configuration options
- Add support for `primary_billing_group_id` to account
- Fix project resource import and read for deprecated billing group fields
- Update project resource creation such that the default billing group wouldn't be created

## [2.7.1] - 2022-04-04

- Fix account team member deletion
- Remove Elasticsearch acceptance tests
- Fix missing kafka service username and password fields

## [2.7.0] - 2022-02-18

- Add support for `aiven_clickhouse_grant` resource
- Fix `aiven_kafka` karapace migration
- Update `aiven_kafka_connector` examples
- Fix `aiven_kafka` resource 404 handling
- Add support for `aiven_clickhouse_role`
- Minor documentation and acceptance tests updates
- Add documentation for `azure_privatelink_connection_approval` resource
- Add implement importer for `aiven_static_ip`
- Fix `aiven_flink_table` possible startup modes for kafka

## [2.6.0] - 2022-02-04

- Add provider version to user agent
- Add support for `aiven_static_ip` resource
- Add support for `aiven_azure_privatelink_connection_approval` resource
- Add support for `aiven_clickhouse`, `aiven_clickhouse_user` and `aiven_clickhouse_database` resources
- Add comment trigger for acceptance tests
- Minor changes in the layout and tooling

## [2.5.0] - 2022-01-14

- Add a new field to `aiven_service_user` resource - Postgres Allow Replication

## [2.4.3] - 2022-01-13

- Add forgotten 'disk_space_used' attribute to the deprecated service resource

## [2.4.2] - 2022-01-12

- mark service_user.password as computed again

## [2.4.1] - 2022-01-11

- Reformat embedded terraform manifests
- Disable service `disk_space` default values propagation
- Add ClickHouse service beta support
- Validation of `kafka_schema` during `terraform plan` (only for schema update, not for initial creation)
- Fix saml auth provider URL's
- `aiven_kafka_topic` resource optimizations
- Fix a typo in the account acceptance test
- Fix project creation with `account_id` empty and add possibility to dissociate project from an account by not
  setting `account_id`
- Fix typos in documentation and examples
- Add `resource_elasticsearch_acl` acceptance tests
- Improve logging for service waiter

## [2.4.0] - 2021-12-01

- Add data source support for `aiven_billing_group`
- Sync flink api
- Add support for dynamic disk sizes in service creation and updates
- Add support for Kafka service Confluent SR/REST to Karapace migration

## [2.3.2] - 2021-11-10

- Fix bug in `resource_service_integration` that would lead to configs that are doubly applied, resulting in API errors

## [2.3.1] - 2021-11-05

- Fix `aiven_transit_gateway_vpc_attachment` update operation
- Fix `ip_filter` sorting order issue
- Fix issue with importing an OS that was migrated from ES in the webconsole

## [2.3.0] - 2021-10-22

- Add Flink support that includes: `aiven_flink`, `aiven_flink_table` and `aiven_flink_job` resources
- Autogenerated documentation
- Change service's `user_config` array behaviour
- Add support for `oneOf` user configuration option type
- Add Debug mode and documentation
- Add a new field `add_account_owners_admin_access` to the `aiven_project` resource
- Add Azure PrivateLink support
- Fix typo in OpenSearch resource docs

## [2.2.1] - 2021-09-24

- Add support for new `aiven_mirrormaker_replication_flow` fields
- Add `aiven_connection_pool` username field optional
- Fix invalid argument name in opensearch example

## [2.2.0] - 2021-09-21

- Split `aiven_elasticsearch_acl` into `aiven_elasticsearch_acl_config` and `aiven_elasticsearch_acl_rule`
- Deprecated `aiven_elasticsearch_acl` and `aiven_elasticsearch`
- Add Opensearch support
- Add support for new user configuration options
- Add service integration creation waiter
- Add short (card's last 4 digit) card id support to a `aiven_billing_group` resource
- Rework Aiven API 409 error handling
- Fix Opensearch and Elasticsearch index_patterns deletion
- Fix `aiven_project` billing email apply loop

## [2.1.19] - 2021-08-26

- Add code of conduct
- Improve acceptance tests and documentation
- Add none existing resource handling

## [2.1.18] - 2021-08-10

- Change service integration behaviour
- Fix vpc peering connection deletion error handling
- Add GitHub golangci-lint workflow and make codebase compliant with the new code checks
- Fix `aiven_transit_gateway_vpc_attachment` crashing issue

## [2.1.17] - 2021-07-09

- Add a new field to `aiven_service_user` resource - Redis ACL Channels

## [2.1.16] - 2021-07-01

- Add `delete_retention_ms` to `aiven_kafka_topic` resource read method
- Add `use_source_project_billing_group` support for `aiven_project` resource
- Add service integration `endpoint_id` validation
- Add VPC peering connection `state_info` field type conversion

## [2.1.15] - 2021-06-14

- Add database deletion waiter
- Remove default values for user configuration options
- Improve documentation and examples
    - Add Prometheus integration example
    - Add example for Datadog metrics integration

## [2.1.14] - 2021-05-18

- Fix kafka topic acceptance test destroy check
- Fix `aiven_project_user` read method
- Use golang 1.16
- Remove GitHub pages and supporting code
- Rework documentation and examples
    - New README file structure
    - Removed the Getting Started guide and merged its contents on `docs/index.md`
    - Splitting `docs/index.md` contents in other pages on the guides
    - In examples use data source for the Aiven Project instead of resource
    - In examples use `aiven_<svc>` resource instead of `aiven_service`

## [2.1.13] - 2021-05-07

- Resend `aiven_account_team_member` and `project_user` invitations if expired

## [2.1.12] - 2021-04-20

- Improve documentation
    - Add missing import instructions
    - Add `aiven_billing_group` documentation
    - Fix required and optional `aiven_connection_pool` options
    - Updates to `MirrorMaker` arguments list
- Fix error message for prometheus user creation
- Fix project `technical_emails` and `billing_emails` fields schema
- Add support for new user configuration options
- Add MySQL example

## [2.1.11] - 2021-04-09

- Add support for Kafka Topic Tags
- Fix project name updates
- Improve documentation and examples

## [2.1.10] - 2021-04-01

- Improve documentation and error handling
- Add support to copy billing group from source project during creation
- Kafka Topic creation and availability improvements
- Change Kafka Topic resource read logic for deprecated fields
- Add support for new user configuration options
- Add examples using external kafka schema file
- Fix account team project update function typo

## [2.1.9] - 2021-03-11

- Add support for AWS Privatelink

## [2.1.8] - 2021-03-04

- Add support for new user configuration options
- Azure fields settings for VPC peering connection refactoring
- Add example initial configuration for GCP Marketplace
- Improve documentation and error messages
- Add empty string validation for OptionalStringToX conversion

## [2.1.7] - 2021-02-11

- Fix `lc_ctype` PostgreSQL database parameter
- Minor documentation improvements

## [2.1.6] - 2021-02-02

- Add Kafka Topic graceful deletion logic
- New Kafka Topic waiter and caching logic, uses v2 endpoint when available.
- Add security policy
- Improve project refresh handling when card id is incorrect
- Uses latest Terraform SDK v2.4.2
- Minor documentation improvements

## [2.1.5] - 2021-01-21

- Add support for renaming projects (only allowed for projects with no powered on services)
- Use latest go-client which fixes Kafka Topic consumer group parsing issue
- Add support for new user configuration options
- Update documentation with the newly available user configuration options
- Kafka topic availability improvements

## [2.1.4] - 2021-01-15

- Improve Kafka Topic caching
- Billing group: change project fields behaviour

## [2.1.3] - 2021-01-11

- Add support for PG upgrade check task
- Use latest go-client version
- Add support for billing groups resource
- Add support for new service user configuration options
- Add support for new service integrations user configuration options
- Use Terraform SDK v2 function instead of deprecated
- Improve formatting of the code and remove unused functions
- Fix project vpc error handling
- Update service user and service integration documentation
- Fix account team member error handling
- Remove travis ci config

## [2.1.2] - 2020-12-09

- Change VPC peering connection state handling
- Add terraform modules related docs
- Add context support for vpc peering connection
- Add service user new password support
- Extend and improve acceptance tests
- Add project resource diff suppress logic for optional fields
- Add Kafka User Configuration options max values
- Add Redis ACL support to a `service_user` resource
- Fixed docs for mandatory kafka topic params which were marked optional
- Add service integration external user configuration settings

## [2.1.1] - 2020-11-26

- Add new `aiven_project` resource attributes
- Add MirrorMaker examples
- Add new acceptance tests and change settings
- Add support for new user configuration options and service integrations
- Add Terraform version to user agent
- Update Golang requirements
- Add support for GitHub Actions
- Improve service already exists error handling
- Fix kafka topic creation typo
- Fix float to string conversion

## [2.1.0] - 2020-11-16

- Terraform plugin sdk v2 upgrade
- Update documentation: variety of minor updates which includes fix typos / grammar
- Add `is not found` error handling for delete action for all resources
- Add `already exists` error handling for create action for all resources
- Update examples
- Optimise Kafka Topic resource performance
- Fix Kafka Topic empty config issue
- Add example initial configuration for Timescale Cloud
- Add guide for documenting issues encountered during upgrades

## [2.0.11] - 2020-10-27

- Add support for new user configuration options related to Kafka, Kafka Schema Registry, Kafka Connect, Elasticsearch
  and M3 services.

## [2.0.10] - 2020-10-23

- Fix a bug related to Kafka Topic cache layer
- Small documentation improvements

## [2.0.9] - 2020-10-22

- Add support for M3 DB and M3 Aggregator, these services are currently in beta and available
  only for selected customers; currently, components for both of these services are under development.

## [2.0.8] - 2020-10-20

- Add support for new kafka topic features
- Use go-client v1.5.10
- Improve documentation
- Add support for new user configuration options
- Simplify certain part of the code
- Fix Kafka Topic validation since value that is coming from API overflows int

## [2.0.7] - 2020-10-08

- Documentation re-formatting and enhancement
- Temporarily disable docs auto-generation
- Change Kafka Topic resource `retention_hours` behaviour according to API specification
- Use latest go-client version v1.5.9
- Use golang 1.15

## [2.0.6] - 2020-09-23

- Fix README typo in the link to the prometheus/kafka example
- Fix links for kafka schemas example
- Do not change Kafka Schema compatibility level if it is empty or omitted
- Update VPC peering connection documentation

## [2.0.5] - 2020-09-17

- Extend service integration endpoint, add user configuration options
    - `external_aws_cloudwatch_logs`
    - `external_google_cloud_logging`
    - `external_kafka`
    - `jolokia`
    - `signalfx`
- Add support for new user configuration options
- Add Azure specific behaviour for VPC peering connection resource

## [2.0.4] - 2020-09-11

- Add kafka connector read waiter
- Fix Transit Gateway VPC Attachment Azure fields issue

## [2.0.3] - 2020-09-08

- Extend VPC peering connection creation with new azure related optional fields

## [2.0.2] - 2020-09-04

- Add kafka schema subject compatibility level configuration
- Use go-client v1.5.8
- Add support for -1 user configuration options when min value can be below zero
- Update user configuration options
- Small improvements: fixed tests, formatting and documentation

## [2.0.1] - 2020-08-26

- Add support for service component `aiven_service_component` data source
- Add accounts examples and update documentation
- Add PG example and documentation
- Fix vpc `user_peer_network_cidrs` type conversion problem
- Add support for goreleaser

## [2.0.0] - 2020-08-18

- Migration to Terraform Plugin SDK 0.12
- Add transit gateway vpc attachment documentation
- Add mongo sink connector examples and tests
- Kafka ACL regex modification
- New resources:
    - `aiven_pg` PostgreSQL service
    - `aiven_cassandra` Cassandra service
    - `aiven_elasticsearch` Elasticsearch service
    - `aiven_grafana` Grafana service
    - `aiven_influxdb` Influxdb service
    - `aiven_redis` Redis service
    - `aiven_mysql` MySQL service
    - `aiven_kafka` Kafka service
    - `aiven_kafka_connect` Kafka Connect service
    - `aiven_kafka_mirrormaker` Kafka Mirrormaker 2 service

## [1.3.5] - 2020-08-11

Add support for transit gateway vpc attachment

## [1.3.4] - 2020-08-10

- Expose new azure config parameters in aiven_vpc_peering_connection resource
- Add support for new user configuration options

## [1.3.3] - 2020-08-06

Fix account team projects resource project reference bug

## [1.3.2] - 2020-07-21

- Force static compilation
- Fix user configuration options array of objects format bug
- Extend elasticsearch acceptance test
- Add support for new user configuration options

## [1.3.1] - 2020-06-30

Improve vpc_id error handling for vpc peering connection

## [1.3.0] - 2020-06-18

- Add support for Kafka Mirrormaker 2
- User go-client 1.5.5
- User service configuration options refactoring
- Fix Kafka ACL data source
- Add GitHub Pages support
- Add support for Terraform native timeouts
- Add support for Accounts Authentication
- Kafka ACL allow wildcard for username
- Replace Packr2 with go generate

## [1.2.4] - 2020-05-07

- Speed up kafka topic availability waiter
- Kafka Connect examples
- TF client timings added for the following resources:
    - aiven_vpc_peering_connection
    - aiven_project_vpc
    - aiven_service
    - aiven_kafka_topic

## [1.2.3] - 2020-03-30

Add backwards compatibility for old TF state files created before Kafka `topic` field was renamed to `topic_name`.

## [1.2.2] - 2020-03-10

- Grafana service waits until Grafana is reachable publicly (only works in case `public_access.grafana`
  configuration options is set to `true` and IP filter is set to default `0.0.0.0/0`) during resource creation or
  update.
- Project VPC resource graceful deletion.

## [1.2.1] - 2020-03-02

Terraform client-side termination protection for resources:

- aiven_kafka_topic
- aiven_database

## [1.2.0] - 2020-02-18

- Following new types of resources have been added:

    - account
    - account_team
    - account_team_member
    - account_team_project

- New configuration options
- Fix for a read-only replica service types
- Service specific acceptance tests

## [1.1.6] - 2020-02-07

Fix for a problem that appears for normal boolean user configuration settings

## [1.1.5] - 2020-02-07

Fix for a problem that appears for optional bool user configuration settings

## [1.1.4] - 2020-02-03

- Acceptance tests
- Fix <service>\_user_config population problem during import

## [1.1.3] - 2020-01-24

Service pg_user_config variant configuration option remove default value.

## [1.1.2] - 2020-01-22

- Fix for <service>\_user_config Boolean fields without default value.
- Upgrade golang version to 1.13.
- Allow the API token to be read from an env var.

## [1.1.1] - 2020-01-14

Add VPC Peering Connections `state_info` property

## [1.1.0] - 2020-01-13

Terraform support for Kafka Schema's, Kafka Connectors and Service Components

## [1.0.20] - 2020-01-03

Terraform support for Elasticsearch ACLs

## [1.0.19] - 2019-12-23

Update all service configuration attributes to match latest definitions.

## [1.0.18] - 2019-12-09

Enable Kafka topics caching and add support of the Aiven terraform plugin on Windows

## [1.0.17] - 2019-09-16

Do not explicitly wait for Kafka auxiliary services to start up in an
attempt to fix issues with Kafka service create operation timing out.

## [1.0.16] - 2019-09-02

Update all service configuration attributes to match latest
definitions.

## [1.0.15] - 2019-08-19

Switch to using packr v2

## [1.0.14] - 2019-08-16

Datasource support

## [1.0.13] - 2019-08-12

Handle API errors gracefully during Kafka topic creation.

## [1.0.12] - 2019-08-08

Always wait for VPC state to become active before treating it as created.
Mark more URIs as sensitive.

## [1.0.11] - 2019-08-06

Suppress invalid update when maintenance window is unset.
Handle lc_collate and lc_ctype database attributes better.
Report Terraform provider version to server.
Treat service_uri as sensitive to avoid showing password in plain text.
Fix importing existing aiven_database resource.
Support external Elasticsearch integration.
Update available advanced configuration options.

## [1.0.10] - 2019-06-10

Switch to using go.mod
Support cross-region VPC Peering.

## [1.0.9] - 2019-04-26

Build with CGO_ENABLED=0.

## [1.0.8] - 2019-04-03

Wait for VPC to reach active state before creating service.
Don't wait for Kafka aux services if network restrictions may apply.

## [1.0.7] - 2019-03-29

Support managing MySQL services. Update all service and integration
configuration attributes match latest definitions from server.

## [1.0.6] - 2019-03-11

Fix service_port type to make it properly available.
Use latest service info on create/update to make service specific
connection info available.

## [1.0.5] - 2019-02-05

Improve retry logic in some error cases.

## [1.0.4] - 2019-01-07

Fix service_username property for services.

## [1.0.3] - 2018-12-11

Ensure Kafka topic creation succeeds immediately after service creation.
Support setting service maintenance window.
Provide cloud provider's VPC peering connection ID (AWS only).

## [1.0.2] - 2018-11-21

Support for Prometheus integration and some new user config values.

## [1.0.1] - 2018-10-08

Support termination_protection property for services.

## [1.0.0] - 2018-09-27

Support all Aiven resource types. Also large changes to previously
supported resource types, such as full support for all user config
options.

**NOTE**: This version is not backwards compatible with older versions.<|MERGE_RESOLUTION|>--- conflicted
+++ resolved
@@ -11,12 +11,9 @@
 - Fix `GetServiceUserValidateFunc`
 - Fix provider panics on `terraform import` with invalid vpc peering id
 - Fix Azure vpc peering connection import
-<<<<<<< HEAD
 - Fix project create/update with `add_account_owners_admin_access` field
-=======
 - Add OpenSearch external integration endpoint
 - Add `aiven_pg_user` import example to docs
->>>>>>> 00430bc2
 
 ## [3.8.0] - 2022-09-30
 
