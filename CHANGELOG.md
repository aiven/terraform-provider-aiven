--- conflicted
+++ resolved
@@ -16,12 +16,9 @@
 - Add `make` targets `build` and `build-dev`
 - Add sweeper for account authentication
 - Make use of `BUILD_DEV_DIR` in `Makefile`
-<<<<<<< HEAD
 - Use Changelog Enforcer GitHub Action
 - Security fix for GitHub Actions workflows
-=======
 - Fix `Makefile` acceptance tests command
->>>>>>> c621312d
 
 ## [3.4.0] - 2022-07-26
 
