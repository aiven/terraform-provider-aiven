--- conflicted
+++ resolved
@@ -6,14 +6,10 @@
 
 # Changelog
 
-<<<<<<< HEAD
 <!-- Always keep the following header in place: -->
 <!-- [MAJOR.MINOR.PATCH] - YYYY-MM-DD -->
 
 ## [MAJOR.MINOR.PATCH] - YYYY-MM-DD
-=======
-## [X.Y.Z] - YYYY-MM-DD
->>>>>>> b2c2242a
 
 - Deprecating `project_user`, `account_team` and `account_team_member` resources
 - Fix unmarshalling empty userconfig crash
