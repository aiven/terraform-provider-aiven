--- conflicted
+++ resolved
@@ -8,11 +8,8 @@
 
 ## [MAJOR.MINOR.PATCH] - YYYY-MM-DD
 
-<<<<<<< HEAD
 - Fix IP Filter migrations error
-=======
 - Fix `aiven_transit_gateway_vpc_attachment` resource update
->>>>>>> f7ea4104
 
 ## [4.8.1] - 2023-08-23
 
