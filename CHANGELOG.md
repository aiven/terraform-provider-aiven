---

title: Changelog
parent: README
nav_order: 1
---

# Changelog

## [MAJOR.MINOR.PATCH] - YYYY-MM-DD

- Update to the official name Aiven Provider for Terraform
- Replaced older links from help.aiven.io to docs.aiven.io
- Change Flink version to 1.15
<<<<<<< HEAD
- Fix `tools/` consistency
=======
- Fix empty `user_config` and empty `ip_filters`
>>>>>>> f030aeee

## [3.6.1] - 2022-09-05

- Add support `is_account_owner` [field](https://api.aiven.io/doc/#operation/AccountList)

## [3.6.0] - 2022-08-31

- Add additional disk space support
- Update disk space on refresh
- Remove the `retention_hours` logic from the `aiven_kafka_topic` resource

## [3.5.1] - 2022-08-16

- Add service disk space custom diff 404 error handling
- Fix VPC peering connection custom diff

## [3.5.0] - 2022-08-10

- Add custom diff for all types of VPC peering connections that check if a VPC connection already exists before creation
- Add error handling for service `project_vpc_id` field
- Fix version `ldflag`
- Beautify and rework `Makefile`
- Add `make` targets `build` and `build-dev`
- Add sweeper for account authentication
- Make use of `BUILD_DEV_DIR` in `Makefile`
- Use Changelog Enforcer GitHub Action
- Security fix for GitHub Actions workflows
- Fix `Makefile` acceptance tests command
- Fix Changelog Enforcer GitHub Actions workflow
- Make `Makefile` variables env changeable
- Add `dependabot.yml`
- Prevent Changelog Enforcer GitHub Actions workflow from triggering for PRs from `dependabot[bot]`
- Add `no changelog` label check in `changelog-enforcer.yml`
- Add Dependency Review workflow
- Update Changelog Enforcer workflow
- Add CodeQL workflow
- Add `opensearch_index` support to `aiven_flink_table`
- Add not found checks to the Kafka availability waiter 
- Add PostgreSQL max connections and PgBouncer outputs
- Perform general code clean-up and add `revive` linter
- Add support for new user configuration options

## [3.4.0] - 2022-07-26

- Small static IP import fix
- Add acceptance test for validating 404 error handling during import
- Disable `fail-fast` on acceptance tests
- Replaced every `schema.Resource.Importer.StateContext` to `schema.ImportStatePassthroughContext`
- Got rid of all unnecessary `d.SetId("")` calls
- Replaced `vpc.parsePeeringVPCId` with `schemautil.SplitResourceID`
- Made `schemautil.SplitResourceID` throw an error when the resulting amount of parts is not equal to expected
- Marked deprecated resources deprecated
- Dropped deprecated resources from sample project
- Added *.terraform.lock.hcl to .gitignore
- Update account authentication SAML fields
- Add Flink SQL validation
- Add outputs example to the sample project

## [3.3.1] - 2022-07-15

- Fix mark user config of `aiven_kafka_connector` as sensitive as it may contain credentials
- Kafka Topic availability waiter optimization
- Fix `aiven_billing_group` datasource
- Build and use go 1.18

## [3.3.0] - 2022-07-14

- Fix auto generated documentation by bumping tfplugindocs to latest version
- Fix typos in docs and examples
- Minor acceptance tests updates
- Update the 404 error handling behavior during import
- Use SDKv2 `schema.ImportStatePassthroughContext` as the importer state function
- Add Kafka `aiven_kafka_user.username` validation similar to Kafka ACL resource
- Add scheduled CI sweep job
- Add acceptance test for modifying service's user config
- Add support for `auto_join_team_id` in account authentication resource
- Fix PostgreSQL acceptance test with `static_ips` to actually check for their existence after service's creation
- Add acceptance test coverage for modification of `static_ips` in Terraform configs (via PostgreSQL)
- Fix `CustomizeDiffCheckStaticIpDisassociation` behavior
- Made it possible to delete static IPs in a single step, without dissociating them
- Fix typo in sweeper
- Fix acceptance test `TestAccAivenKafkaACL_basic`
- Add support for Kafka Schema Registry Access Control Lists resource
- Fix release actions
- Build with go 1.17

## [3.2.1] - 2022-06-29

- Fix documentation for M3DB namespaces and other documentation and examples improvements
- Fix `aiven_service_integration` poke the Kafka connect API to ensure the creation of subsequent connectors
- Change acceptance tests Terraform formating with `katbyte/terrafmt`
- Add issue and pull request templates
- Add community-related documentation
- Fix Kafka Connector's `config.name` validation
- Change acceptance tests Kafka service plan from `business-4` to `startup-2`
- Fix VPC peering connection import
- Add the CI sweep feature and rework the GitHub CI pipeline
- Refine datasource service component error message
- Fix Redis service creation when persistence is off
- Allow retrieving Project VPC data-source by ID

## [3.2.0] - 2022-06-21

- Fix typos in documentation and examples
- Fix Redis service creation when persistence is off
- Allow retrieving project VPC by ID

## [3.1.0] - 2022-06-13

- Add Kafka schema JSON support
- Add support for new `aiven_flink_table` fields
- Expose `aiven_kafka_acl` internal Aiven ID
- Fix `aiven_project` creation handling, if a project exists, then error if trying to create it again
- Add copy from billing group support
- Add service tags support
- Add project tags support
- Fix typos and errors in documentation and examples

## [3.0.0] - 2022-05-13

- `aiven_service` and `aiven_elasticsearch` resources were deleted
- `aiven_project` resource previously deprecated schema field were deleted

Deprecated resources and data-sources:

- `aiven_database`
- `aiven_service_user`
- `aiven_vpc_peering_connection`

New resources and data-sources:

- `aiven_aws_vpc_peering_connection`
- `aiven_azure_vpc_peering_connection`
- `aiven_gcp_vpc_peering_connection`
- `aiven_influxdb_user`
- `aiven_influxdb_database`
- `aiven_mysql_user`
- `aiven_mysql_database`
- `aiven_redis_user`
- `aiven_pg_user`
- `aiven_pg_database`
- `aiven_cassandra_user`
- `aiven_m3db_user`
- `aiven_m3db_user`
- `aiven_opensearch_user`
- `aiven_kafka_user`
- `aiven_clickhouse_user`
- `aiven_clickhouse_database`

## [2.7.3] - 2022-05-02

- Add missing user configuration option `thread_pool_index_size`

## [2.7.2] - 2022-04-22

- Add support for new user configuration options
- Add support for `primary_billing_group_id` to account
- Fix project resource import and read for deprecated billing group fields
- Update project resource creation such that the default billing group wouldn't be created

## [2.7.1] - 2022-04-04

- Fix account team member deletion
- Remove Elasticsearch acceptance tests
- Fix missing kafka service username and password fields

## [2.7.0] - 2022-02-18

- Add support for `aiven_clickhouse_grant` resource
- Fix `aiven_kafka` karapace migration
- Update `aiven_kafka_connector` examples
- Fix `aiven_kafka` resource 404 handling
- Add support for `aiven_clickhouse_role`
- Minor documentation and acceptance tests updates
- Add documentation for `azure_privatelink_connection_approval` resource
- Add implement importer for `aiven_static_ip`
- Fix `aiven_flink_table` possible startup modes for kafka

## [2.6.0] - 2022-02-04

- Add provider version to user agent
- Add support for `aiven_static_ip` resource
- Add support for `aiven_azure_privatelink_connection_approval` resource
- Add support for `aiven_clickhouse`, `aiven_clickhouse_user` and `aiven_clickhouse_database` resources
- Add comment trigger for acceptance tests
- Minor changes in the layout and tooling

## [2.5.0] - 2022-01-14

- Add a new field to `aiven_service_user` resource - Postgres Allow Replication

## [2.4.3] - 2022-01-13

- Add forgotten 'disk_space_used' attribute to the deprecated service resource

## [2.4.2] - 2022-01-12

- mark service_user.password as computed again

## [2.4.1] - 2022-01-11

- Reformat embedded terraform manifests
- Disable service `disk_space` default values propagation
- Add ClickHouse service beta support
- Validation of `kafka_schema` during `terraform plan` (only for schema update, not for initial creation)
- Fix saml auth provider URL's
- `aiven_kafka_topic` resource optimizations
- Fix a typo in the account acceptance test
- Fix project creation with `account_id` empty and add possibility to dissociate project from an account by not
  setting `account_id`
- Fix typos in documentation and examples
- Add `resource_elasticsearch_acl` acceptance tests
- Improve logging for service waiter

## [2.4.0] - 2021-12-01

- Add data source support for `aiven_billing_group`
- Sync flink api
- Add support for dynamic disk sizes in service creation and updates
- Add support for Kafka service Confluent SR/REST to Karapace migration

## [2.3.2] - 2021-11-10

- Fix bug in `resource_service_integration` that would lead to configs that are doubly applied, resulting in API errors

## [2.3.1] - 2021-11-05

- Fix `aiven_transit_gateway_vpc_attachment` update operation
- Fix `ip_filter` sorting order issue
- Fix issue with importing an OS that was migrated from ES in the webconsole

## [2.3.0] - 2021-10-22

- Add Flink support that includes: `aiven_flink`, `aiven_flink_table` and `aiven_flink_job` resources
- Autogenerated documentation
- Change service's `user_config` array behaviour
- Add support for `oneOf` user configuration option type
- Add Debug mode and documentation
- Add a new field `add_account_owners_admin_access` to the `aiven_project` resource
- Add Azure PrivateLink support
- Fix typo in OpenSearch resource docs

## [2.2.1] - 2021-09-24

- Add support for new `aiven_mirrormaker_replication_flow` fields
- Add `aiven_connection_pool` username field optional
- Fix invalid argument name in opensearch example

## [2.2.0] - 2021-09-21

- Split `aiven_elasticsearch_acl` into `aiven_elasticsearch_acl_config` and `aiven_elasticsearch_acl_rule`
- Deprecated `aiven_elasticsearch_acl` and `aiven_elasticsearch`
- Add Opensearch support
- Add support for new user configuration options
- Add service integration creation waiter
- Add short (card's last 4 digit) card id support to a `aiven_billing_group` resource
- Rework Aiven API 409 error handling
- Fix Opensearch and Elasticsearch index_patterns deletion
- Fix `aiven_project` billing email apply loop

## [2.1.19] - 2021-08-26

- Add code of conduct
- Improve acceptance tests and documentation
- Add none existing resource handling

## [2.1.18] - 2021-08-10

- Change service integration behaviour
- Fix vpc peering connection deletion error handling
- Add GitHub golangci-lint workflow and make codebase compliant with the new code checks
- Fix `aiven_transit_gateway_vpc_attachment` crashing issue

## [2.1.17] - 2021-07-09

- Add a new field to `aiven_service_user` resource - Redis ACL Channels

## [2.1.16] - 2021-07-01

- Add `delete_retention_ms` to `aiven_kafka_topic` resource read method
- Add `use_source_project_billing_group` support for `aiven_project` resource
- Add service integration `endpoint_id` validation
- Add VPC peering connection `state_info` field type conversion

## [2.1.15] - 2021-06-14

- Add database deletion waiter
- Remove default values for user configuration options
- Improve documentation and examples
    - Add Prometheus integration example
    - Add example for Datadog metrics integration

## [2.1.14] - 2021-05-18

- Fix kafka topic acceptance test destroy check
- Fix `aiven_project_user` read method
- Use golang 1.16
- Remove GitHub pages and supporting code
- Rework documentation and examples
    - New README file structure
    - Removed the Getting Started guide and merged its contents on `docs/index.md`
    - Splitting `docs/index.md` contents in other pages on the guides
    - In examples use data source for the Aiven Project instead of resource
    - In examples use `aiven_<svc>` resource instead of `aiven_service`

## [2.1.13] - 2021-05-07

- Resend `aiven_account_team_member` and `project_user` invitations if expired

## [2.1.12] - 2021-04-20

- Improve documentation
    - Add missing import instructions
    - Add `aiven_billing_group` documentation
    - Fix required and optional `aiven_connection_pool` options
    - Updates to `MirrorMaker` arguments list
- Fix error message for prometheus user creation
- Fix project `technical_emails` and `billing_emails` fields schema
- Add support for new user configuration options
- Add MySQL example

## [2.1.11] - 2021-04-09

- Add support for Kafka Topic Tags
- Fix project name updates
- Improve documentation and examples

## [2.1.10] - 2021-04-01

- Improve documentation and error handling
- Add support to copy billing group from source project during creation
- Kafka Topic creation and availability improvements
- Change Kafka Topic resource read logic for deprecated fields
- Add support for new user configuration options
- Add examples using external kafka schema file
- Fix account team project update function typo

## [2.1.9] - 2021-03-11

- Add support for AWS Privatelink

## [2.1.8] - 2021-03-04

- Add support for new user configuration options
- Azure fields settings for VPC peering connection refactoring
- Add example initial configuration for GCP Marketplace
- Improve documentation and error messages
- Add empty string validation for OptionalStringToX conversion

## [2.1.7] - 2021-02-11

- Fix `lc_ctype` PostgreSQL database parameter
- Minor documentation improvements

## [2.1.6] - 2021-02-02

- Add Kafka Topic graceful deletion logic
- New Kafka Topic waiter and caching logic, uses v2 endpoint when available.
- Add security policy
- Improve project refresh handling when card id is incorrect
- Uses latest Terraform SDK v2.4.2
- Minor documentation improvements

## [2.1.5] - 2021-01-21

- Add support for renaming projects (only allowed for projects with no powered on services)
- Use latest go-client which fixes Kafka Topic consumer group parsing issue
- Add support for new user configuration options
- Update documentation with the newly available user configuration options
- Kafka topic availability improvements

## [2.1.4] - 2021-01-15

- Improve Kafka Topic caching
- Billing group: change project fields behaviour

## [2.1.3] - 2021-01-11

- Add support for PG upgrade check task
- Use latest go-client version
- Add support for billing groups resource
- Add support for new service user configuration options
- Add support for new service integrations user configuration options
- Use Terraform SDK v2 function instead of deprecated
- Improve formatting of the code and remove unused functions
- Fix project vpc error handling
- Update service user and service integration documentation
- Fix account team member error handling
- Remove travis ci config

## [2.1.2] - 2020-12-09

- Change VPC peering connection state handling
- Add terraform modules related docs
- Add context support for vpc peering connection
- Add service user new password support
- Extend and improve acceptance tests
- Add project resource diff suppress logic for optional fields
- Add Kafka User Configuration options max values
- Add Redis ACL support to a `service_user` resource
- Fixed docs for mandatory kafka topic params which were marked optional
- Add service integration external user configuration settings

## [2.1.1] - 2020-11-26

- Add new `aiven_project` resource attributes
- Add MirrorMaker examples
- Add new acceptance tests and change settings
- Add support for new user configuration options and service integrations
- Add Terraform version to user agent
- Update Golang requirements
- Add support for GitHub Actions
- Improve service already exists error handling
- Fix kafka topic creation typo
- Fix float to string conversion

## [2.1.0] - 2020-11-16

- Terraform plugin sdk v2 upgrade
- Update documentation: variety of minor updates which includes fix typos / grammar
- Add `is not found` error handling for delete action for all resources
- Add `already exists` error handling for create action for all resources
- Update examples
- Optimise Kafka Topic resource performance
- Fix Kafka Topic empty config issue
- Add example initial configuration for Timescale Cloud
- Add guide for documenting issues encountered during upgrades

## [2.0.11] - 2020-10-27

- Add support for new user configuration options related to Kafka, Kafka Schema Registry, Kafka Connect, Elasticsearch
  and M3 services.

## [2.0.10] - 2020-10-23

- Fix a bug related to Kafka Topic cache layer
- Small documentation improvements

## [2.0.9] - 2020-10-22

- Add support for M3 DB and M3 Aggregator, these services are currently in beta and available
  only for selected customers; currently, components for both of these services are under development.

## [2.0.8] - 2020-10-20

- Add support for new kafka topic features
- Use go-client v1.5.10
- Improve documentation
- Add support for new user configuration options
- Simplify certain part of the code
- Fix Kafka Topic validation since value that is coming from API overflows int

## [2.0.7] - 2020-10-08

- Documentation re-formatting and enhancement
- Temporarily disable docs auto-generation
- Change Kafka Topic resource `retention_hours` behaviour according to API specification
- Use latest go-client version v1.5.9
- Use golang 1.15

## [2.0.6] - 2020-09-23

- Fix README typo in the link to the prometheus/kafka example
- Fix links for kafka schemas example
- Do not change Kafka Schema compatibility level if it is empty or omitted
- Update VPC peering connection documentation

## [2.0.5] - 2020-09-17

- Extend service integration endpoint, add user configuration options
    - `external_aws_cloudwatch_logs`
    - `external_google_cloud_logging`
    - `external_kafka`
    - `jolokia`
    - `signalfx`
- Add support for new user configuration options
- Add Azure specific behaviour for VPC peering connection resource

## [2.0.4] - 2020-09-11

- Add kafka connector read waiter
- Fix Transit Gateway VPC Attachment Azure fields issue

## [2.0.3] - 2020-09-08

- Extend VPC peering connection creation with new azure related optional fields

## [2.0.2] - 2020-09-04

- Add kafka schema subject compatibility level configuration
- Use go-client v1.5.8
- Add support for -1 user configuration options when min value can be below zero
- Update user configuration options
- Small improvements: fixed tests, formatting and documentation

## [2.0.1] - 2020-08-26

- Add support for service component `aiven_service_component` data source
- Add accounts examples and update documentation
- Add PG example and documentation
- Fix vpc `user_peer_network_cidrs` type conversion problem
- Add support for goreleaser

## [2.0.0] - 2020-08-18

- Migration to Terraform Plugin SDK 0.12
- Add transit gateway vpc attachment documentation
- Add mongo sink connector examples and tests
- Kafka ACL regex modification
- New resources:
    - `aiven_pg` PostgreSQL service
    - `aiven_cassandra` Cassandra service
    - `aiven_elasticsearch` Elasticsearch service
    - `aiven_grafana` Grafana service
    - `aiven_influxdb` Influxdb service
    - `aiven_redis` Redis service
    - `aiven_mysql` MySQL service
    - `aiven_kafka` Kafka service
    - `aiven_kafka_connect` Kafka Connect service
    - `aiven_kafka_mirrormaker` Kafka Mirrormaker 2 service

## [1.3.5] - 2020-08-11

Add support for transit gateway vpc attachment

## [1.3.4] - 2020-08-10

- Expose new azure config parameters in aiven_vpc_peering_connection resource
- Add support for new user configuration options

## [1.3.3] - 2020-08-06

Fix account team projects resource project reference bug

## [1.3.2] - 2020-07-21

- Force static compilation
- Fix user configuration options array of objects format bug
- Extend elasticsearch acceptance test
- Add support for new user configuration options

## [1.3.1] - 2020-06-30

Improve vpc_id error handling for vpc peering connection

## [1.3.0] - 2020-06-18

- Add support for Kafka Mirrormaker 2
- User go-client 1.5.5
- User service configuration options refactoring
- Fix Kafka ACL data source
- Add GitHub Pages support
- Add support for Terraform native timeouts
- Add support for Accounts Authentication
- Kafka ACL allow wildcard for username
- Replace Packr2 with go generate

## [1.2.4] - 2020-05-07

- Speed up kafka topic availability waiter
- Kafka Connect examples
- TF client timings added for the following resources:
    - aiven_vpc_peering_connection
    - aiven_project_vpc
    - aiven_service
    - aiven_kafka_topic

## [1.2.3] - 2020-03-30

Add backwards compatibility for old TF state files created before Kafka `topic` field was renamed to `topic_name`.

## [1.2.2] - 2020-03-10

- Grafana service waits until Grafana is reachable publicly (only works in case `public_access.grafana`
  configuration options is set to `true` and IP filter is set to default `0.0.0.0/0`) during resource creation or
  update.
- Project VPC resource graceful deletion.

## [1.2.1] - 2020-03-02

Terraform client-side termination protection for resources:

- aiven_kafka_topic
- aiven_database

## [1.2.0] - 2020-02-18

- Following new types of resources have been added:

    - account
    - account_team
    - account_team_member
    - account_team_project

- New configuration options
- Fix for a read-only replica service types
- Service specific acceptance tests

## [1.1.6] - 2020-02-07

Fix for a problem that appears for normal boolean user configuration settings

## [1.1.5] - 2020-02-07

Fix for a problem that appears for optional bool user configuration settings

## [1.1.4] - 2020-02-03

- Acceptance tests
- Fix <service>\_user_config population problem during import

## [1.1.3] - 2020-01-24

Service pg_user_config variant configuration option remove default value.

## [1.1.2] - 2020-01-22

- Fix for <service>\_user_config Boolean fields without default value.
- Upgrade golang version to 1.13.
- Allow the API token to be read from an env var.

## [1.1.1] - 2020-01-14

Add VPC Peering Connections `state_info` property

## [1.1.0] - 2020-01-13

Terraform support for Kafka Schema's, Kafka Connectors and Service Components

## [1.0.20] - 2020-01-03

Terraform support for Elasticsearch ACLs

## [1.0.19] - 2019-12-23

Update all service configuration attributes to match latest definitions.

## [1.0.18] - 2019-12-09

Enable Kafka topics caching and add support of the Aiven terraform plugin on Windows

## [1.0.17] - 2019-09-16

Do not explicitly wait for Kafka auxiliary services to start up in an
attempt to fix issues with Kafka service create operation timing out.

## [1.0.16] - 2019-09-02

Update all service configuration attributes to match latest
definitions.

## [1.0.15] - 2019-08-19

Switch to using packr v2

## [1.0.14] - 2019-08-16

Datasource support

## [1.0.13] - 2019-08-12

Handle API errors gracefully during Kafka topic creation.

## [1.0.12] - 2019-08-08

Always wait for VPC state to become active before treating it as created.
Mark more URIs as sensitive.

## [1.0.11] - 2019-08-06

Suppress invalid update when maintenance window is unset.
Handle lc_collate and lc_ctype database attributes better.
Report Terraform provider version to server.
Treat service_uri as sensitive to avoid showing password in plain text.
Fix importing existing aiven_database resource.
Support external Elasticsearch integration.
Update available advanced configuration options.

## [1.0.10] - 2019-06-10

Switch to using go.mod
Support cross-region VPC Peering.

## [1.0.9] - 2019-04-26

Build with CGO_ENABLED=0.

## [1.0.8] - 2019-04-03

Wait for VPC to reach active state before creating service.
Don't wait for Kafka aux services if network restrictions may apply.

## [1.0.7] - 2019-03-29

Support managing MySQL services. Update all service and integration
configuration attributes match latest definitions from server.

## [1.0.6] - 2019-03-11

Fix service_port type to make it properly available.
Use latest service info on create/update to make service specific
connection info available.

## [1.0.5] - 2019-02-05

Improve retry logic in some error cases.

## [1.0.4] - 2019-01-07

Fix service_username property for services.

## [1.0.3] - 2018-12-11

Ensure Kafka topic creation succeeds immediately after service creation.
Support setting service maintenance window.
Provide cloud provider's VPC peering connection ID (AWS only).

## [1.0.2] - 2018-11-21

Support for Prometheus integration and some new user config values.

## [1.0.1] - 2018-10-08

Support termination_protection property for services.

## [1.0.0] - 2018-09-27

Support all Aiven resource types. Also large changes to previously
supported resource types, such as full support for all user config
options.

**NOTE**: This version is not backwards compatible with older versions.<|MERGE_RESOLUTION|>--- conflicted
+++ resolved
@@ -12,11 +12,8 @@
 - Update to the official name Aiven Provider for Terraform
 - Replaced older links from help.aiven.io to docs.aiven.io
 - Change Flink version to 1.15
-<<<<<<< HEAD
+- Fix empty `user_config` and empty `ip_filters`
 - Fix `tools/` consistency
-=======
-- Fix empty `user_config` and empty `ip_filters`
->>>>>>> f030aeee
 
 ## [3.6.1] - 2022-09-05
 
