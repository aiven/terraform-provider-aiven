---

title: Changelog
parent: README
nav_order: 1
---

# Changelog

## [MAJOR.MINOR.PATCH] - YYYY-MM-DD

- Add custom diff for all types of VPC peering connections that check if a VPC connection already exists before creation
- Add error handling for service `project_vpc_id` field
- Fix version `ldflag`
- Beautify and rework `Makefile`
- Add `make` targets `build` and `build-dev`
- Add sweeper for account authentication
- Make use of `BUILD_DEV_DIR` in `Makefile`
- Use Changelog Enforcer GitHub Action
- Security fix for GitHub Actions workflows
- Fix `Makefile` acceptance tests command
- Fix Changelog Enforcer GitHub Actions workflow
- Make `Makefile` variables env changeable
- Add `dependabot.yml`
- Prevent Changelog Enforcer GitHub Actions workflow from triggering for PRs from `dependabot[bot]`
- Add `no changelog` label check in `changelog-enforcer.yml`
<<<<<<< HEAD
- Add Dependency Review workflow
=======
- Update Changelog Enforcer workflow
>>>>>>> 801ef413

## [3.4.0] - 2022-07-26

- Small static IP import fix
- Add acceptance test for validating 404 error handling during import
- Disable `fail-fast` on acceptance tests
- Replaced every `schema.Resource.Importer.StateContext` to `schema.ImportStatePassthroughContext`
- Got rid of all unnecessary `d.SetId("")` calls
- Replaced `vpc.parsePeeringVPCId` with `schemautil.SplitResourceID`
- Made `schemautil.SplitResourceID` throw an error when the resulting amount of parts is not equal to expected
- Marked deprecated resources deprecated
- Dropped deprecated resources from sample project
- Added *.terraform.lock.hcl to .gitignore
- Update account authentication SAML fields
- Add Flink SQL validation
- Add outputs example to the sample project

## [3.3.1] - 2022-07-15

- Fix mark user config of `aiven_kafka_connector` as sensitive as it may contain credentials
- Kafka Topic availability waiter optimization
- Fix `aiven_billing_group` datasource
- Build and use go 1.18

## [3.3.0] - 2022-07-14

- Fix auto generated documentation by bumping tfplugindocs to latest version
- Fix typos in docs and examples
- Minor acceptance tests updates
- Update the 404 error handling behavior during import
- Use SDKv2 `schema.ImportStatePassthroughContext` as the importer state function
- Add Kafka `aiven_kafka_user.username` validation similar to Kafka ACL resource
- Add scheduled CI sweep job
- Add acceptance test for modifying service's user config
- Add support for `auto_join_team_id` in account authentication resource
- Fix PostgreSQL acceptance test with `static_ips` to actually check for their existence after service's creation
- Add acceptance test coverage for modification of `static_ips` in Terraform configs (via PostgreSQL)
- Fix `CustomizeDiffCheckStaticIpDisassociation` behavior
- Made it possible to delete static IPs in a single step, without dissociating them
- Fix typo in sweeper
- Fix acceptance test `TestAccAivenKafkaACL_basic`
- Add support for Kafka Schema Registry Access Control Lists resource
- Fix release actions
- Build with go 1.17

## [3.2.1] - 2022-06-29

- Fix documentation for M3DB namespaces and other documentation and examples improvements
- Fix `aiven_service_integration` poke the Kafka connect API to ensure the creation of subsequent connectors
- Change acceptance tests Terraform formating with `katbyte/terrafmt`
- Add issue and pull request templates
- Add community-related documentation
- Fix Kafka Connector's `config.name` validation
- Change acceptance tests Kafka service plan from `business-4` to `startup-2`
- Fix VPC peering connection import
- Add the CI sweep feature and rework the GitHub CI pipeline
- Refine datasource service component error message
- Fix Redis service creation when persistence is off
- Allow retrieving Project VPC data-source by ID

## [3.2.0] - 2022-06-21

- Fix typos in documentation and examples
- Fix Redis service creation when persistence is off
- Allow retrieving project VPC by ID

## [3.1.0] - 2022-06-13

- Add Kafka schema JSON support
- Add support for new `aiven_flink_table` fields
- Expose `aiven_kafka_acl` internal Aiven ID
- Fix `aiven_project` creation handling, if a project exists, then error if trying to create it again
- Add copy from billing group support
- Add service tags support
- Add project tags support
- Fix typos and errors in documentation and examples

## [3.0.0] - 2022-05-13

- `aiven_service` and `aiven_elasticsearch` resources were deleted
- `aiven_project` resource previously deprecated schema field were deleted

Deprecated resources and data-sources:

- `aiven_database`
- `aiven_service_user`
- `aiven_vpc_peering_connection`

New resources and data-sources:

- `aiven_aws_vpc_peering_connection`
- `aiven_azure_vpc_peering_connection`
- `aiven_gcp_vpc_peering_connection`
- `aiven_influxdb_user`
- `aiven_influxdb_database`
- `aiven_mysql_user`
- `aiven_mysql_database`
- `aiven_redis_user`
- `aiven_pg_user`
- `aiven_pg_database`
- `aiven_cassandra_user`
- `aiven_m3db_user`
- `aiven_m3db_user`
- `aiven_opensearch_user`
- `aiven_kafka_user`
- `aiven_clickhouse_user`
- `aiven_clickhouse_database`

## [2.7.3] - 2022-05-02

- Add missing user configuration option `thread_pool_index_size`

## [2.7.2] - 2022-04-22

- Add support for new user configuration options
- Add support for `primary_billing_group_id` to account
- Fix project resource import and read for deprecated billing group fields
- Update project resource creation such that the default billing group wouldn't be created

## [2.7.1] - 2022-04-04

- Fix account team member deletion
- Remove Elasticsearch acceptance tests
- Fix missing kafka service username and password fields

## [2.7.0] - 2022-02-18

- Add support for `aiven_clickhouse_grant` resource
- Fix `aiven_kafka` karapace migration
- Update `aiven_kafka_connector` examples
- Fix `aiven_kafka` resource 404 handling
- Add support for `aiven_clickhouse_role`
- Minor documentation and acceptance tests updates
- Add documentation for `azure_privatelink_connection_approval` resource
- Add implement importer for `aiven_static_ip`
- Fix `aiven_flink_table` possible startup modes for kafka

## [2.6.0] - 2022-02-04

- Add provider version to user agent
- Add support for `aiven_static_ip` resource
- Add support for `aiven_azure_privatelink_connection_approval` resource
- Add support for `aiven_clickhouse`, `aiven_clickhouse_user` and `aiven_clickhouse_database` resources
- Add comment trigger for acceptance tests
- Minor changes in the layout and tooling

## [2.5.0] - 2022-01-14

- Add a new field to `aiven_service_user` resource - Postgres Allow Replication

## [2.4.3] - 2022-01-13

- Add forgotten 'disk_space_used' attribute to the deprecated service resource

## [2.4.2] - 2022-01-12

- mark service_user.password as computed again

## [2.4.1] - 2022-01-11

- Reformat embedded terraform manifests
- Disable service `disk_space` default values propagation
- Add ClickHouse service beta support
- Validation of `kafka_schema` during `terraform plan` (only for schema update, not for initial creation)
- Fix saml auth provider URL's
- `aiven_kafka_topic` resource optimizations
- Fix a typo in the account acceptance test
- Fix project creation with `account_id` empty and add possibility to dissociate project from an account by not
  setting `account_id`
- Fix typos in documentation and examples
- Add `resource_elasticsearch_acl` acceptance tests
- Improve logging for service waiter

## [2.4.0] - 2021-12-01

- Add data source support for `aiven_billing_group`
- Sync flink api
- Add support for dynamic disk sizes in service creation and updates
- Add support for Kafka service Confluent SR/REST to Karapace migration

## [2.3.2] - 2021-11-10

- Fix bug in `resource_service_integration` that would lead to configs that are doubly applied, resulting in API errors

## [2.3.1] - 2021-11-05

- Fix `aiven_transit_gateway_vpc_attachment` update operation
- Fix `ip_filter` sorting order issue
- Fix issue with importing an OS that was migrated from ES in the webconsole

## [2.3.0] - 2021-10-22

- Add Flink support that includes: `aiven_flink`, `aiven_flink_table` and `aiven_flink_job` resources
- Autogenerated documentation
- Change service's `user_config` array behaviour
- Add support for `oneOf` user configuration option type
- Add Debug mode and documentation
- Add a new field `add_account_owners_admin_access` to the `aiven_project` resource
- Add Azure PrivateLink support
- Fix typo in OpenSearch resource docs

## [2.2.1] - 2021-09-24

- Add support for new `aiven_mirrormaker_replication_flow` fields
- Add `aiven_connection_pool` username field optional
- Fix invalid argument name in opensearch example

## [2.2.0] - 2021-09-21

- Split `aiven_elasticsearch_acl` into `aiven_elasticsearch_acl_config` and `aiven_elasticsearch_acl_rule`
- Deprecated `aiven_elasticsearch_acl` and `aiven_elasticsearch`
- Add Opensearch support
- Add support for new user configuration options
- Add service integration creation waiter
- Add short (card's last 4 digit) card id support to a `aiven_billing_group` resource
- Rework Aiven API 409 error handling
- Fix Opensearch and Elasticsearch index_patterns deletion
- Fix `aiven_project` billing email apply loop

## [2.1.19] - 2021-08-26

- Add code of conduct
- Improve acceptance tests and documentation
- Add none existing resource handling

## [2.1.18] - 2021-08-10

- Change service integration behaviour
- Fix vpc peering connection deletion error handling
- Add GitHub golangci-lint workflow and make codebase compliant with the new code checks
- Fix `aiven_transit_gateway_vpc_attachment` crashing issue

## [2.1.17] - 2021-07-09

- Add a new field to `aiven_service_user` resource - Redis ACL Channels

## [2.1.16] - 2021-07-01

- Add `delete_retention_ms` to `aiven_kafka_topic` resource read method
- Add `use_source_project_billing_group` support for `aiven_project` resource
- Add service integration `endpoint_id` validation
- Add VPC peering connection `state_info` field type conversion

## [2.1.15] - 2021-06-14

- Add database deletion waiter
- Remove default values for user configuration options
- Improve documentation and examples
    - Add Prometheus integration example
    - Add example for Datadog metrics integration

## [2.1.14] - 2021-05-18

- Fix kafka topic acceptance test destroy check
- Fix `aiven_project_user` read method
- Use golang 1.16
- Remove GitHub pages and supporting code
- Rework documentation and examples
    - New README file structure
    - Removed the Getting Started guide and merged its contents on `docs/index.md`
    - Splitting `docs/index.md` contents in other pages on the guides
    - In examples use data source for the Aiven Project instead of resource
    - In examples use `aiven_<svc>` resource instead of `aiven_service`

## [2.1.13] - 2021-05-07

- Resend `aiven_account_team_member` and `project_user` invitations if expired

## [2.1.12] - 2021-04-20

- Improve documentation
    - Add missing import instructions
    - Add `aiven_billing_group` documentation
    - Fix required and optional `aiven_connection_pool` options
    - Updates to `MirrorMaker` arguments list
- Fix error message for prometheus user creation
- Fix project `technical_emails` and `billing_emails` fields schema
- Add support for new user configuration options
- Add MySQL example

## [2.1.11] - 2021-04-09

- Add support for Kafka Topic Tags
- Fix project name updates
- Improve documentation and examples

## [2.1.10] - 2021-04-01

- Improve documentation and error handling
- Add support to copy billing group from source project during creation
- Kafka Topic creation and availability improvements
- Change Kafka Topic resource read logic for deprecated fields
- Add support for new user configuration options
- Add examples using external kafka schema file
- Fix account team project update function typo

## [2.1.9] - 2021-03-11

- Add support for AWS Privatelink

## [2.1.8] - 2021-03-04

- Add support for new user configuration options
- Azure fields settings for VPC peering connection refactoring
- Add example initial configuration for GCP Marketplace
- Improve documentation and error messages
- Add empty string validation for OptionalStringToX conversion

## [2.1.7] - 2021-02-11

- Fix `lc_ctype` PostgreSQL database parameter
- Minor documentation improvements

## [2.1.6] - 2021-02-02

- Add Kafka Topic graceful deletion logic
- New Kafka Topic waiter and caching logic, uses v2 endpoint when available.
- Add security policy
- Improve project refresh handling when card id is incorrect
- Uses latest Terraform SDK v2.4.2
- Minor documentation improvements

## [2.1.5] - 2021-01-21

- Add support for renaming projects (only allowed for projects with no powered on services)
- Use latest go-client which fixes Kafka Topic consumer group parsing issue
- Add support for new user configuration options
- Update documentation with the newly available user configuration options
- Kafka topic availability improvements

## [2.1.4] - 2021-01-15

- Improve Kafka Topic caching
- Billing group: change project fields behaviour

## [2.1.3] - 2021-01-11

- Add support for PG upgrade check task
- Use latest go-client version
- Add support for billing groups resource
- Add support for new service user configuration options
- Add support for new service integrations user configuration options
- Use Terraform SDK v2 function instead of deprecated
- Improve formatting of the code and remove unused functions
- Fix project vpc error handling
- Update service user and service integration documentation
- Fix account team member error handling
- Remove travis ci config

## [2.1.2] - 2020-12-09

- Change VPC peering connection state handling
- Add terraform modules related docs
- Add context support for vpc peering connection
- Add service user new password support
- Extend and improve acceptance tests
- Add project resource diff suppress logic for optional fields
- Add Kafka User Configuration options max values
- Add Redis ACL support to a `service_user` resource
- Fixed docs for mandatory kafka topic params which were marked optional
- Add service integration external user configuration settings

## [2.1.1] - 2020-11-26

- Add new `aiven_project` resource attributes
- Add MirrorMaker examples
- Add new acceptance tests and change settings
- Add support for new user configuration options and service integrations
- Add Terraform version to user agent
- Update Golang requirements
- Add support for GitHub Actions
- Improve service already exists error handling
- Fix kafka topic creation typo
- Fix float to string conversion

## [2.1.0] - 2020-11-16

- Terraform plugin sdk v2 upgrade
- Update documentation: variety of minor updates which includes fix typos / grammar
- Add `is not found` error handling for delete action for all resources
- Add `already exists` error handling for create action for all resources
- Update examples
- Optimise Kafka Topic resource performance
- Fix Kafka Topic empty config issue
- Add example initial configuration for Timescale Cloud
- Add guide for documenting issues encountered during upgrades

## [2.0.11] - 2020-10-27

- Add support for new user configuration options related to Kafka, Kafka Schema Registry, Kafka Connect, Elasticsearch
  and M3 services.

## [2.0.10] - 2020-10-23

- Fix a bug related to Kafka Topic cache layer
- Small documentation improvements

## [2.0.9] - 2020-10-22

- Add support for M3 DB and M3 Aggregator, these services are currently in beta and available
  only for selected customers; currently, components for both of these services are under development.

## [2.0.8] - 2020-10-20

- Add support for new kafka topic features
- Use go-client v1.5.10
- Improve documentation
- Add support for new user configuration options
- Simplify certain part of the code
- Fix Kafka Topic validation since value that is coming from API overflows int

## [2.0.7] - 2020-10-08

- Documentation re-formatting and enhancement
- Temporarily disable docs auto-generation
- Change Kafka Topic resource `retention_hours` behaviour according to API specification
- Use latest go-client version v1.5.9
- Use golang 1.15

## [2.0.6] - 2020-09-23

- Fix README typo in the link to the prometheus/kafka example
- Fix links for kafka schemas example
- Do not change Kafka Schema compatibility level if it is empty or omitted
- Update VPC peering connection documentation

## [2.0.5] - 2020-09-17

- Extend service integration endpoint, add user configuration options
    - `external_aws_cloudwatch_logs`
    - `external_google_cloud_logging`
    - `external_kafka`
    - `jolokia`
    - `signalfx`
- Add support for new user configuration options
- Add Azure specific behaviour for VPC peering connection resource

## [2.0.4] - 2020-09-11

- Add kafka connector read waiter
- Fix Transit Gateway VPC Attachment Azure fields issue

## [2.0.3] - 2020-09-08

- Extend VPC peering connection creation with new azure related optional fields

## [2.0.2] - 2020-09-04

- Add kafka schema subject compatibility level configuration
- Use go-client v1.5.8
- Add support for -1 user configuration options when min value can be below zero
- Update user configuration options
- Small improvements: fixed tests, formatting and documentation

## [2.0.1] - 2020-08-26

- Add support for service component `aiven_service_component` data source
- Add accounts examples and update documentation
- Add PG example and documentation
- Fix vpc `user_peer_network_cidrs` type conversion problem
- Add support for goreleaser

## [2.0.0] - 2020-08-18

- Migration to Terraform Plugin SDK 0.12
- Add transit gateway vpc attachment documentation
- Add mongo sink connector examples and tests
- Kafka ACL regex modification
- New resources:
    - `aiven_pg` PostgreSQL service
    - `aiven_cassandra` Cassandra service
    - `aiven_elasticsearch` Elasticsearch service
    - `aiven_grafana` Grafana service
    - `aiven_influxdb` Influxdb service
    - `aiven_redis` Redis service
    - `aiven_mysql` MySQL service
    - `aiven_kafka` Kafka service
    - `aiven_kafka_connect` Kafka Connect service
    - `aiven_kafka_mirrormaker` Kafka Mirrormaker 2 service

## [1.3.5] - 2020-08-11

Add support for transit gateway vpc attachment

## [1.3.4] - 2020-08-10

- Expose new azure config parameters in aiven_vpc_peering_connection resource
- Add support for new user configuration options

## [1.3.3] - 2020-08-06

Fix account team projects resource project reference bug

## [1.3.2] - 2020-07-21

- Force static compilation
- Fix user configuration options array of objects format bug
- Extend elasticsearch acceptance test
- Add support for new user configuration options

## [1.3.1] - 2020-06-30

Improve vpc_id error handling for vpc peering connection

## [1.3.0] - 2020-06-18

- Add support for Kafka Mirrormaker 2
- User go-client 1.5.5
- User service configuration options refactoring
- Fix Kafka ACL data source
- Add GitHub Pages support
- Add support for Terraform native timeouts
- Add support for Accounts Authentication
- Kafka ACL allow wildcard for username
- Replace Packr2 with go generate

## [1.2.4] - 2020-05-07

- Speed up kafka topic availability waiter
- Kafka Connect examples
- TF client timings added for the following resources:
    - aiven_vpc_peering_connection
    - aiven_project_vpc
    - aiven_service
    - aiven_kafka_topic

## [1.2.3] - 2020-03-30

Add backwards compatibility for old TF state files created before Kafka `topic` field was renamed to `topic_name`.

## [1.2.2] - 2020-03-10

- Grafana service waits until Grafana is reachable publicly (only works in case `public_access.grafana`
  configuration options is set to `true` and IP filter is set to default `0.0.0.0/0`) during resource creation or
  update.
- Project VPC resource graceful deletion.

## [1.2.1] - 2020-03-02

Terraform client-side termination protection for resources:

- aiven_kafka_topic
- aiven_database

## [1.2.0] - 2020-02-18

- Following new types of resources have been added:

    - account
    - account_team
    - account_team_member
    - account_team_project

- New configuration options
- Fix for a read-only replica service types
- Service specific acceptance tests

## [1.1.6] - 2020-02-07

Fix for a problem that appears for normal boolean user configuration settings

## [1.1.5] - 2020-02-07

Fix for a problem that appears for optional bool user configuration settings

## [1.1.4] - 2020-02-03

- Acceptance tests
- Fix <service>\_user_config population problem during import

## [1.1.3] - 2020-01-24

Service pg_user_config variant configuration option remove default value.

## [1.1.2] - 2020-01-22

- Fix for <service>\_user_config Boolean fields without default value.
- Upgrade golang version to 1.13.
- Allow the API token to be read from an env var.

## [1.1.1] - 2020-01-14

Add VPC Peering Connections `state_info` property

## [1.1.0] - 2020-01-13

Terraform support for Kafka Schema's, Kafka Connectors and Service Components

## [1.0.20] - 2020-01-03

Terraform support for Elasticsearch ACLs

## [1.0.19] - 2019-12-23

Update all service configuration attributes to match latest definitions.

## [1.0.18] - 2019-12-09

Enable Kafka topics caching and add support of the Aiven terraform plugin on Windows

## [1.0.17] - 2019-09-16

Do not explicitly wait for Kafka auxiliary services to start up in an
attempt to fix issues with Kafka service create operation timing out.

## [1.0.16] - 2019-09-02

Update all service configuration attributes to match latest
definitions.

## [1.0.15] - 2019-08-19

Switch to using packr v2

## [1.0.14] - 2019-08-16

Datasource support

## [1.0.13] - 2019-08-12

Handle API errors gracefully during Kafka topic creation.

## [1.0.12] - 2019-08-08

Always wait for VPC state to become active before treating it as created.
Mark more URIs as sensitive.

## [1.0.11] - 2019-08-06

Suppress invalid update when maintenance window is unset.
Handle lc_collate and lc_ctype database attributes better.
Report Terraform provider version to server.
Treat service_uri as sensitive to avoid showing password in plain text.
Fix importing existing aiven_database resource.
Support external Elasticsearch integration.
Update available advanced configuration options.

## [1.0.10] - 2019-06-10

Switch to using go.mod
Support cross-region VPC Peering.

## [1.0.9] - 2019-04-26

Build with CGO_ENABLED=0.

## [1.0.8] - 2019-04-03

Wait for VPC to reach active state before creating service.
Don't wait for Kafka aux services if network restrictions may apply.

## [1.0.7] - 2019-03-29

Support managing MySQL services. Update all service and integration
configuration attributes match latest definitions from server.

## [1.0.6] - 2019-03-11

Fix service_port type to make it properly available.
Use latest service info on create/update to make service specific
connection info available.

## [1.0.5] - 2019-02-05

Improve retry logic in some error cases.

## [1.0.4] - 2019-01-07

Fix service_username property for services.

## [1.0.3] - 2018-12-11

Ensure Kafka topic creation succeeds immediately after service creation.
Support setting service maintenance window.
Provide cloud provider's VPC peering connection ID (AWS only).

## [1.0.2] - 2018-11-21

Support for Prometheus integration and some new user config values.

## [1.0.1] - 2018-10-08

Support termination_protection property for services.

## [1.0.0] - 2018-09-27

Support all Aiven resource types. Also large changes to previously
supported resource types, such as full support for all user config
options.

**NOTE**: This version is not backwards compatible with older versions.<|MERGE_RESOLUTION|>--- conflicted
+++ resolved
@@ -24,11 +24,8 @@
 - Add `dependabot.yml`
 - Prevent Changelog Enforcer GitHub Actions workflow from triggering for PRs from `dependabot[bot]`
 - Add `no changelog` label check in `changelog-enforcer.yml`
-<<<<<<< HEAD
 - Add Dependency Review workflow
-=======
 - Update Changelog Enforcer workflow
->>>>>>> 801ef413
 
 ## [3.4.0] - 2022-07-26
 
