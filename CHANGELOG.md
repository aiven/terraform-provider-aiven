--- conflicted
+++ resolved
@@ -11,12 +11,9 @@
 
 ## [MAJOR.MINOR.PATCH] - YYYY-MM-DD
 
-<<<<<<< HEAD
-- Add support for `aiven_organization_group_project`
-- Add support for the `aiven_organization_user_group_member` resource, allowing the association of groups with the users. Please note that this resource is in the beta stage, and to use it, you would need to set the environment variable PROVIDER_AIVEN_ENABLE_BETA to a non-zero value.  
-=======
+
+- Add support for `aiven_organization_group_project`. Please note that this resource is in the beta stage, and to use it, you would need to set the environment variable PROVIDER_AIVEN_ENABLE_BETA to a non-zero value.
 - Deprecating `aiven_organization_user` resource and update data source logic that will be used instead of the corresponding resource
->>>>>>> e649c48d
 
 ## [4.10.0] - 2023-12-27
 
