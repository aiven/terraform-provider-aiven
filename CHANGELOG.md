--- conflicted
+++ resolved
@@ -20,11 +20,8 @@
 - Security fix for GitHub Actions workflows
 - Fix `Makefile` acceptance tests command
 - Fix Changelog Enforcer GitHub Actions workflow
-<<<<<<< HEAD
 - Make `Makefile` variables env changeable
-=======
 - Add `dependabot.yml`
->>>>>>> 3fe94918
 
 ## [3.4.0] - 2022-07-26
 
