---

title: Changelog
parent: README
nav_order: 1
---# Changelog

## [X.X.X] - not yet released
- Fix auto generated documentation by bumping tfplugindocs to latest version
- Fix Typos in docs
- Minor acceptance tests updates
- Update the 404 error handling behavior during import
- Use SDKv2 `schema.ImportStatePassthroughContext` as the importer state function
<<<<<<< HEAD
- Add Kafka `aiven_kafka_user.username` validation similar to Kafka ACL resource
=======
- Add CI job sweep 
>>>>>>> e6db68e6

## [3.2.1] - 2022-06-29

- Fix documentation for M3DB namespaces and other documentation and examples improvements
- Fix `aiven_service_integration` poke the Kafka connect API to ensure the creation of subsequent connectors
- Change acceptance tests Terraform formating with `katbyte/terrafmt`
- Add issue and pull request templates
- Add community-related documentation
- Fix Kafka Connector's `config.name` validation
- Change acceptance tests Kafka service plan from `business-4` to `startup-2`
- Fix VPC peering connection import
- Add the CI sweep feature and rework the GitHub CI pipeline
- Refine datasource service component error message
- Fix Redis service creation when persistence is off
- Allow retrieving Project VPC data-source by ID

## [3.2.0] - 2022-06-21

- Fix typos in documentation and examples
- Fix Redis service creation when persistence is off
- Allow retrieving project VPC by ID

## [3.1.0] - 2022-06-13

- Add Kafka schema JSON support
- Add support for new `aiven_flink_table` fields
- Expose `aiven_kafka_acl` internal Aiven ID
- Fix `aiven_project` creation handling, if a project exists, then error if trying to create it again
- Add copy from billing group support
- Add service tags support
- Add project tags support
- Fix typos and errors in documentation and examples

## [3.0.0] - 2022-05-13

- `aiven_service` and `aiven_elasticsearch` resources were deleted
- `aiven_project` resource previously deprecated schema field were deleted

Deprecated resources and data-sources: 
- `aiven_database`
- `aiven_service_user`
- `aiven_vpc_peering_connection`

New resources and data-sources:
- `aiven_aws_vpc_peering_connection`
- `aiven_azure_vpc_peering_connection`
- `aiven_gcp_vpc_peering_connection`
- `aiven_influxdb_user`
- `aiven_influxdb_database`
- `aiven_mysql_user`
- `aiven_mysql_database`
- `aiven_redis_user`
- `aiven_pg_user`
- `aiven_pg_database`
- `aiven_cassandra_user`
- `aiven_m3db_user`
- `aiven_m3db_user`
- `aiven_opensearch_user`
- `aiven_kafka_user`
- `aiven_clickhouse_user`
- `aiven_clickhouse_database`

## [2.7.3] - 2022-05-02

- Add missing user configuration option `thread_pool_index_size`

## [2.7.2] - 2022-04-22

- Add support for new user configuration options
- Add support for `primary_billing_group_id` to account
- Fix project resource import and read for deprecated billing group fields
- Update project resource creation such that the default billing group wouldn't be created

## [2.7.1] - 2022-04-04

- Fix account team member deletion
- Remove Elasticsearch acceptance tests
- Fix missing kafka service username and password fields

## [2.7.0] - 2022-02-18

- Add support for `aiven_clickhouse_grant` resource
- Fix `aiven_kafka` karapace migration
- Update `aiven_kafka_connector` examples
- Fix `aiven_kafka` resource 404 handling
- Add support for `aiven_clickhouse_role`
- Minor documentation and acceptance tests updates
- Add documentation for `azure_privatelink_connection_approval` resource
- Add implement importer for `aiven_static_ip`
- Fix `aiven_flink_table` possible startup modes for kafka

## [2.6.0] - 2022-02-04

- Add provider version to user agent
- Add support for `aiven_static_ip` resource
- Add support for `aiven_azure_privatelink_connection_approval` resource
- Add support for `aiven_clickhouse`, `aiven_clickhouse_user` and `aiven_clickhouse_database` resources
- Add comment trigger for acceptance tests
- Minor changes in the layout and tooling

## [2.5.0] - 2022-01-14

- Add a new field to `aiven_service_user` resource - Postgres Allow Replication

## [2.4.3] - 2022-01-13

- Add forgotten 'disk_space_used' attribute to the deprecated service resource

## [2.4.2] - 2022-01-12

- mark service_user.password as computed again

## [2.4.1] - 2022-01-11

- Reformat embedded terraform manifests
- Disable service `disk_space` default values propagation
- Add ClickHouse service beta support
- Validation of `kafka_schema` during `terraform plan` (only for schema update, not for initial creation)
- Fix saml auth provider URL's
- `aiven_kafka_topic` resource optimizations
- Fix a typo in the account acceptance test
- Fix project creation with `account_id` empty and add possibility to dissociate project from an account by not setting `account_id`
- Fix typos in documentation and examples
- Add `resource_elasticsearch_acl` acceptance tests
- Improve logging for service waiter

## [2.4.0] - 2021-12-01

- Add data source support for `aiven_billing_group`
- Sync flink api
- Add support for dynamic disk sizes in service creation and updates
- Add support for Kafka service Confluent SR/REST to Karapace migration

## [2.3.2] - 2021-11-10

- Fix bug in `resource_service_integration` that would lead to configs that are doubly applied, resulting in API errors

## [2.3.1] - 2021-11-05

- Fix `aiven_transit_gateway_vpc_attachment` update operation
- Fix `ip_filter` sorting order issue
- Fix issue with importing an OS that was migrated from ES in the webconsole

## [2.3.0] - 2021-10-22

- Add Flink support that includes: `aiven_flink`, `aiven_flink_table` and `aiven_flink_job` resources
- Autogenerated documentation
- Change service's `user_config` array behaviour
- Add support for `oneOf` user configuration option type
- Add Debug mode and documentation
- Add a new field `add_account_owners_admin_access` to the `aiven_project` resource
- Add Azure PrivateLink support
- Fix typo in OpenSearch resource docs

## [2.2.1] - 2021-09-24

- Add support for new `aiven_mirrormaker_replication_flow` fields
- Add `aiven_connection_pool` username field optional
- Fix invalid argument name in opensearch example

## [2.2.0] - 2021-09-21

- Split `aiven_elasticsearch_acl` into `aiven_elasticsearch_acl_config` and `aiven_elasticsearch_acl_rule`
- Deprecated `aiven_elasticsearch_acl` and `aiven_elasticsearch`
- Add Opensearch support
- Add support for new user configuration options
- Add service integration creation waiter
- Add short (card's last 4 digit) card id support to a `aiven_billing_group` resource
- Rework Aiven API 409 error handling
- Fix Opensearch and Elasticsearch index_patterns deletion
- Fix `aiven_project` billing email apply loop

## [2.1.19] - 2021-08-26

- Add code of conduct
- Improve acceptance tests and documentation
- Add none existing resource handling

## [2.1.18] - 2021-08-10

- Change service integration behaviour
- Fix vpc peering connection deletion error handling
- Add GitHub golangci-lint workflow and make codebase compliant with the new code checks
- Fix `aiven_transit_gateway_vpc_attachment` crashing issue

## [2.1.17] - 2021-07-09

- Add a new field to `aiven_service_user` resource - Redis ACL Channels

## [2.1.16] - 2021-07-01

- Add `delete_retention_ms` to `aiven_kafka_topic` resource read method
- Add `use_source_project_billing_group` support for `aiven_project` resource
- Add service integration `endpoint_id` validation
- Add VPC peering connection `state_info` field type conversion

## [2.1.15] - 2021-06-14

- Add database deletion waiter
- Remove default values for user configuration options
- Improve documentation and examples
  - Add Prometheus integration example
  - Add example for Datadog metrics integration

## [2.1.14] - 2021-05-18

- Fix kafka topic acceptance test destroy check
- Fix `aiven_project_user` read method
- Use golang 1.16
- Remove GitHub pages and supporting code
- Rework documentation and examples
  - New README file structure
  - Removed the Getting Started guide and merged its contents on `docs/index.md`
  - Splitting `docs/index.md` contents in other pages on the guides
  - In examples use data source for the Aiven Project instead of resource
  - In examples use `aiven_<svc>` resource instead of `aiven_service`

## [2.1.13] - 2021-05-07

- Resend `aiven_account_team_member` and `project_user` invitations if expired

## [2.1.12] - 2021-04-20

- Improve documentation
  - Add missing import instructions
  - Add `aiven_billing_group` documentation
  - Fix required and optional `aiven_connection_pool` options
  - Updates to `MirrorMaker` arguments list
- Fix error message for prometheus user creation
- Fix project `technical_emails` and `billing_emails` fields schema
- Add support for new user configuration options
- Add MySQL example

## [2.1.11] - 2021-04-09

- Add support for Kafka Topic Tags
- Fix project name updates
- Improve documentation and examples

## [2.1.10] - 2021-04-01

- Improve documentation and error handling
- Add support to copy billing group from source project during creation
- Kafka Topic creation and availability improvements
- Change Kafka Topic resource read logic for deprecated fields
- Add support for new user configuration options
- Add examples using external kafka schema file
- Fix account team project update function typo

## [2.1.9] - 2021-03-11

- Add support for AWS Privatelink

## [2.1.8] - 2021-03-04

- Add support for new user configuration options
- Azure fields settings for VPC peering connection refactoring
- Add example initial configuration for GCP Marketplace
- Improve documentation and error messages
- Add empty string validation for OptionalStringToX conversion

## [2.1.7] - 2021-02-11

- Fix `lc_ctype` PostgreSQL database parameter
- Minor documentation improvements

## [2.1.6] - 2021-02-02

- Add Kafka Topic graceful deletion logic
- New Kafka Topic waiter and caching logic, uses v2 endpoint when available.
- Add security policy
- Improve project refresh handling when card id is incorrect
- Uses latest Terraform SDK v2.4.2
- Minor documentation improvements

## [2.1.5] - 2021-01-21

- Add support for renaming projects (only allowed for projects with no powered on services)
- Use latest go-client which fixes Kafka Topic consumer group parsing issue
- Add support for new user configuration options
- Update documentation with the newly available user configuration options
- Kafka topic availability improvements

## [2.1.4] - 2021-01-15

- Improve Kafka Topic caching
- Billing group: change project fields behaviour

## [2.1.3] - 2021-01-11

- Add support for PG upgrade check task
- Use latest go-client version
- Add support for billing groups resource
- Add support for new service user configuration options
- Add support for new service integrations user configuration options
- Use Terraform SDK v2 function instead of deprecated
- Improve formatting of the code and remove unused functions
- Fix project vpc error handling
- Update service user and service integration documentation
- Fix account team member error handling
- Remove travis ci config

## [2.1.2] - 2020-12-09

- Change VPC peering connection state handling
- Add terraform modules related docs
- Add context support for vpc peering connection
- Add service user new password support
- Extend and improve acceptance tests
- Add project resource diff suppress logic for optional fields
- Add Kafka User Configuration options max values
- Add Redis ACL support to a `service_user` resource
- Fixed docs for mandatory kafka topic params which were marked optional
- Add service integration external user configuration settings

## [2.1.1] - 2020-11-26

- Add new `aiven_project` resource attributes
- Add MirrorMaker examples
- Add new acceptance tests and change settings
- Add support for new user configuration options and service integrations
- Add Terraform version to user agent
- Update Golang requirements
- Add support for GitHub Actions
- Improve service already exists error handling
- Fix kafka topic creation typo
- Fix float to string conversion

## [2.1.0] - 2020-11-16

- Terraform plugin sdk v2 upgrade
- Update documentation: variety of minor updates which includes fix typos / grammar
- Add `is not found` error handling for delete action for all resources
- Add `already exists` error handling for create action for all resources
- Update examples
- Optimise Kafka Topic resource performance
- Fix Kafka Topic empty config issue
- Add example initial configuration for Timescale Cloud
- Add guide for documenting issues encountered during upgrades

## [2.0.11] - 2020-10-27

- Add support for new user configuration options related to Kafka, Kafka Schema Registry, Kafka Connect, Elasticsearch and M3 services.

## [2.0.10] - 2020-10-23

- Fix a bug related to Kafka Topic cache layer
- Small documentation improvements

## [2.0.9] - 2020-10-22

- Add support for M3 DB and M3 Aggregator, these services are currently in beta and available
  only for selected customers; currently, components for both of these services are under development.

## [2.0.8] - 2020-10-20

- Add support for new kafka topic features
- Use go-client v1.5.10
- Improve documentation
- Add support for new user configuration options
- Simplify certain part of the code
- Fix Kafka Topic validation since value that is coming from API overflows int

## [2.0.7] - 2020-10-08

- Documentation re-formatting and enhancement
- Temporarily disable docs auto-generation
- Change Kafka Topic resource `retention_hours` behaviour according to API specification
- Use latest go-client version v1.5.9
- Use golang 1.15

## [2.0.6] - 2020-09-23

- Fix README typo in the link to the prometheus/kafka example
- Fix links for kafka schemas example
- Do not change Kafka Schema compatibility level if it is empty or omitted
- Update VPC peering connection documentation

## [2.0.5] - 2020-09-17

- Extend service integration endpoint, add user configuration options
  - `external_aws_cloudwatch_logs`
  - `external_google_cloud_logging`
  - `external_kafka`
  - `jolokia`
  - `signalfx`
- Add support for new user configuration options
- Add Azure specific behaviour for VPC peering connection resource

## [2.0.4] - 2020-09-11

- Add kafka connector read waiter
- Fix Transit Gateway VPC Attachment Azure fields issue

## [2.0.3] - 2020-09-08

- Extend VPC peering connection creation with new azure related optional fields

## [2.0.2] - 2020-09-04

- Add kafka schema subject compatibility level configuration
- Use go-client v1.5.8
- Add support for -1 user configuration options when min value can be below zero
- Update user configuration options
- Small improvements: fixed tests, formatting and documentation

## [2.0.1] - 2020-08-26

- Add support for service component `aiven_service_component` data source
- Add accounts examples and update documentation
- Add PG example and documentation
- Fix vpc `user_peer_network_cidrs` type conversion problem
- Add support for goreleaser

## [2.0.0] - 2020-08-18

- Migration to Terraform Plugin SDK 0.12
- Add transit gateway vpc attachment documentation
- Add mongo sink connector examples and tests
- Kafka ACL regex modification
- New resources:
  - `aiven_pg` PostgreSQL service
  - `aiven_cassandra` Cassandra service
  - `aiven_elasticsearch` Elasticsearch service
  - `aiven_grafana` Grafana service
  - `aiven_influxdb` Influxdb service
  - `aiven_redis` Redis service
  - `aiven_mysql` MySQL service
  - `aiven_kafka` Kafka service
  - `aiven_kafka_connect` Kafka Connect service
  - `aiven_kafka_mirrormaker` Kafka Mirrormaker 2 service

## [1.3.5] - 2020-08-11

Add support for transit gateway vpc attachment

## [1.3.4] - 2020-08-10

- Expose new azure config parameters in aiven_vpc_peering_connection resource
- Add support for new user configuration options

## [1.3.3] - 2020-08-06

Fix account team projects resource project reference bug

## [1.3.2] - 2020-07-21

- Force static compilation
- Fix user configuration options array of objects format bug
- Extend elasticsearch acceptance test
- Add support for new user configuration options

## [1.3.1] - 2020-06-30

Improve vpc_id error handling for vpc peering connection

## [1.3.0] - 2020-06-18

- Add support for Kafka Mirrormaker 2
- User go-client 1.5.5
- User service configuration options refactoring
- Fix Kafka ACL data source
- Add GitHub Pages support
- Add support for Terraform native timeouts
- Add support for Accounts Authentication
- Kafka ACL allow wildcard for username
- Replace Packr2 with go generate

## [1.2.4] - 2020-05-07

- Speed up kafka topic availability waiter
- Kafka Connect examples
- TF client timings added for the following resources:
  - aiven_vpc_peering_connection
  - aiven_project_vpc
  - aiven_service
  - aiven_kafka_topic

## [1.2.3] - 2020-03-30

Add backwards compatibility for old TF state files created before Kafka `topic` field was renamed to `topic_name`.

## [1.2.2] - 2020-03-10

- Grafana service waits until Grafana is reachable publicly (only works in case `public_access.grafana`
  configuration options is set to `true` and IP filter is set to default `0.0.0.0/0`) during resource creation or update.
- Project VPC resource graceful deletion.

## [1.2.1] - 2020-03-02

Terraform client-side termination protection for resources:

- aiven_kafka_topic
- aiven_database

## [1.2.0] - 2020-02-18

- Following new types of resources have been added:

  - account
  - account_team
  - account_team_member
  - account_team_project

- New configuration options
- Fix for a read-only replica service types
- Service specific acceptance tests

## [1.1.6] - 2020-02-07

Fix for a problem that appears for normal boolean user configuration settings

## [1.1.5] - 2020-02-07

Fix for a problem that appears for optional bool user configuration settings

## [1.1.4] - 2020-02-03

- Acceptance tests
- Fix <service>\_user_config population problem during import

## [1.1.3] - 2020-01-24

Service pg_user_config variant configuration option remove default value.

## [1.1.2] - 2020-01-22

- Fix for <service>\_user_config Boolean fields without default value.
- Upgrade golang version to 1.13.
- Allow the API token to be read from an env var.

## [1.1.1] - 2020-01-14

Add VPC Peering Connections `state_info` property

## [1.1.0] - 2020-01-13

Terraform support for Kafka Schema's, Kafka Connectors and Service Components

## [1.0.20] - 2020-01-03

Terraform support for Elasticsearch ACLs

## [1.0.19] - 2019-12-23

Update all service configuration attributes to match latest definitions.

## [1.0.18] - 2019-12-09

Enable Kafka topics caching and add support of the Aiven terraform plugin on Windows

## [1.0.17] - 2019-09-16

Do not explicitly wait for Kafka auxiliary services to start up in an
attempt to fix issues with Kafka service create operation timing out.

## [1.0.16] - 2019-09-02

Update all service configuration attributes to match latest
definitions.

## [1.0.15] - 2019-08-19

Switch to using packr v2

## [1.0.14] - 2019-08-16

Datasource support

## [1.0.13] - 2019-08-12

Handle API errors gracefully during Kafka topic creation.

## [1.0.12] - 2019-08-08

Always wait for VPC state to become active before treating it as created.
Mark more URIs as sensitive.

## [1.0.11] - 2019-08-06

Suppress invalid update when maintenance window is unset.
Handle lc_collate and lc_ctype database attributes better.
Report Terraform provider version to server.
Treat service_uri as sensitive to avoid showing password in plain text.
Fix importing existing aiven_database resource.
Support external Elasticsearch integration.
Update available advanced configuration options.

## [1.0.10] - 2019-06-10

Switch to using go.mod
Support cross-region VPC Peering.

## [1.0.9] - 2019-04-26

Build with CGO_ENABLED=0.

## [1.0.8] - 2019-04-03

Wait for VPC to reach active state before creating service.
Don't wait for Kafka aux services if network restrictions may apply.

## [1.0.7] - 2019-03-29

Support managing MySQL services. Update all service and integration
configuration attributes match latest definitions from server.

## [1.0.6] - 2019-03-11

Fix service_port type to make it properly available.
Use latest service info on create/update to make service specific
connection info available.

## [1.0.5] - 2019-02-05

Improve retry logic in some error cases.

## [1.0.4] - 2019-01-07

Fix service_username property for services.

## [1.0.3] - 2018-12-11

Ensure Kafka topic creation succeeds immediately after service creation.
Support setting service maintenance window.
Provide cloud provider's VPC peering connection ID (AWS only).

## [1.0.2] - 2018-11-21

Support for Prometheus integration and some new user config values.

## [1.0.1] - 2018-10-08

Support termination_protection property for services.

## [1.0.0] - 2018-09-27

Support all Aiven resource types. Also large changes to previously
supported resource types, such as full support for all user config
options.

**NOTE**: This version is not backwards compatible with older versions.<|MERGE_RESOLUTION|>--- conflicted
+++ resolved
@@ -11,11 +11,8 @@
 - Minor acceptance tests updates
 - Update the 404 error handling behavior during import
 - Use SDKv2 `schema.ImportStatePassthroughContext` as the importer state function
-<<<<<<< HEAD
 - Add Kafka `aiven_kafka_user.username` validation similar to Kafka ACL resource
-=======
 - Add CI job sweep 
->>>>>>> e6db68e6
 
 ## [3.2.1] - 2022-06-29
 
