// Package flink is the package that contains the schema definitions for the Flink resources.
package flink

import (
	"context"
	"time"

	"github.com/aiven/aiven-go-client/v2"
	"github.com/hashicorp/terraform-plugin-sdk/v2/diag"
	"github.com/hashicorp/terraform-plugin-sdk/v2/helper/schema"
	"github.com/hashicorp/terraform-plugin-sdk/v2/helper/validation"

	"github.com/aiven/terraform-provider-aiven/internal/schemautil"
)

// aivenFlinkApplicationDeploymentSchema is the schema for the Flink Application Deployment resource.
var aivenFlinkApplicationDeploymentSchema = map[string]*schema.Schema{
	"project":      schemautil.CommonSchemaProjectReference,
	"service_name": schemautil.CommonSchemaServiceNameReference,
	"application_id": {
		Type:        schema.TypeString,
		Required:    true,
		ForceNew:    true,
		Description: "Application ID",
	},
	// Request fields.
	"parallelism": {
		Type:         schema.TypeInt,
		Optional:     true,
		Description:  "Flink Job parallelism",
		ValidateFunc: validation.IntBetween(1, 128),
		ForceNew:     true,
		Default:      1,
	},
	"restart_enabled": {
		Type:        schema.TypeBool,
		Optional:    true,
		Description: "Specifies whether a Flink Job is restarted in case it fails",
		ForceNew:    true,
		Default:     true,
	},
	"starting_savepoint": {
		Type:         schema.TypeString,
		Optional:     true,
		Description:  "Job savepoint",
		ValidateFunc: validation.StringLenBetween(1, 2048),
		ForceNew:     true,
	},
	"version_id": {
		Type:        schema.TypeString,
		Required:    true,
		Description: "ApplicationVersion ID",
		ForceNew:    true,
	},
	// Computed fields.
	"created_at": {
		Type:        schema.TypeString,
		Computed:    true,
		Description: "Application deployment creation time",
	},
	"created_by": {
		Type:        schema.TypeString,
		Computed:    true,
		Description: "Application deployment creator",
	},
}

// ResourceFlinkApplicationDeployment returns the schema for the Flink Application Deployment resource.
func ResourceFlinkApplicationDeployment() *schema.Resource {
	return &schema.Resource{
		Description: "The Flink Application Deployment resource allows the creation and management of Aiven Flink " +
			"Application Deployments.",
		CreateContext: resourceFlinkApplicationDeploymentCreate,
		ReadContext:   resourceFlinkApplicationDeploymentRead,
		DeleteContext: resourceFlinkApplicationDeploymentDelete,
		Importer: &schema.ResourceImporter{
			StateContext: schema.ImportStatePassthroughContext,
		},
		Timeouts: schemautil.DefaultResourceTimeouts(),
		Schema:   aivenFlinkApplicationDeploymentSchema,
	}
}

// resourceFlinkApplicationDeploymentCreate creates a new Flink Application Deployment resource.
func resourceFlinkApplicationDeploymentCreate(
	ctx context.Context,
	d *schema.ResourceData,
	m interface{},
) diag.Diagnostics {
	client := m.(*aiven.Client)

	project := d.Get("project").(string)
	serviceName := d.Get("service_name").(string)
	applicationID := d.Get("application_id").(string)

	var req aiven.CreateFlinkApplicationDeploymentRequest

	if v, ok := d.GetOk("parallelism"); ok {
		req.Parallelism = v.(int)
	}

	if v, ok := d.GetOk("restart_enabled"); ok {
		req.RestartEnabled = v.(bool)
	}

	if v, ok := d.GetOk("starting_savepoint"); ok {
		req.StartingSavepoint = v.(string)
	}

	if v, ok := d.GetOk("version_id"); ok {
		req.VersionID = v.(string)
	}

	r, err := client.FlinkApplicationDeployments.Create(ctx, project, serviceName, applicationID, req)
	if err != nil {
		return diag.Errorf("cannot create Flink Application Deployment: %v", err)
	}

	d.SetId(schemautil.BuildResourceID(project, serviceName, applicationID, r.ID))

	return resourceFlinkApplicationDeploymentRead(ctx, d, m)
}

// resourceFlinkApplicationDeploymentDelete deletes an existing Flink Application Deployment resource.
func resourceFlinkApplicationDeploymentDelete(
	ctx context.Context,
	d *schema.ResourceData,
	m interface{},
) diag.Diagnostics {
	client := m.(*aiven.Client)

	project, serviceName, applicationID, deploymentID, err := schemautil.SplitResourceID4(d.Id())
	if err != nil {
		return diag.Errorf("cannot read Flink Application Deployment resource ID: %v", err)
	}

<<<<<<< HEAD
	_, err = client.FlinkApplicationDeployments.Cancel(ctx, project, serviceName, applicationID, deploymentID)
	if err != nil {
		return diag.Errorf("error cancelling Flink Application Deployment: %v", err)
	}

	conf := &retry.StateChangeConf{
		Pending: []string{
			"CANCELLING",
		},
		Target: []string{
			"CANCELED",
		},
		Refresh: func() (interface{}, string, error) {
			r, err := client.FlinkApplicationDeployments.Get(ctx, project, serviceName, applicationID, deploymentID)
			if err != nil {
				return nil, "", err
=======
	// Flink Application Deployment has a quite complicated state machine
	// https://api.aiven.io/doc/#tag/Service:_Flink/operation/ServiceFlinkDeleteApplicationDeployment
	// Retries until succeeds or exceeds the timeout
	for {
		select {
		case <-ctx.Done():
			// The context itself already comes with delete timeout
			return diag.Errorf("can't delete Flink Application Deployment: %s", ctx.Err())
		case <-time.After(time.Second):
			_, err := client.FlinkApplicationDeployments.Get(ctx, project, serviceName, applicationID, deploymentID)
			if aiven.IsNotFound(err) {
				return nil
>>>>>>> 3c066d37
			}

			// Must be canceled before deleted
			_, err = client.FlinkApplicationDeployments.Cancel(ctx, project, serviceName, applicationID, deploymentID)
			if err == nil {
				continue
			}

			// Completely ignores all errors, until it gets 404 on GET request
			_, _ = client.FlinkApplicationDeployments.Delete(ctx, project, serviceName, applicationID, deploymentID)
		}
	}
}

// resourceFlinkApplicationDeploymentRead reads an existing Flink Application Deployment resource.
func resourceFlinkApplicationDeploymentRead(ctx context.Context, d *schema.ResourceData, m interface{}) diag.Diagnostics {
	client := m.(*aiven.Client)

	project, serviceName, applicationID, deploymentID, err := schemautil.SplitResourceID4(d.Id())
	if err != nil {
		return diag.Errorf("cannot read Flink Application Deployment resource ID: %v", err)
	}

	r, err := client.FlinkApplicationDeployments.Get(ctx, project, serviceName, applicationID, deploymentID)
	if err != nil {
		return diag.Errorf("cannot get Flink Application Deployment: %v", err)
	}

	if err := d.Set("project", project); err != nil {
		return diag.Errorf("error setting Flink Application Deployment `project` field: %s", err)
	}

	if err := d.Set("service_name", serviceName); err != nil {
		return diag.Errorf("error setting Flink Application Deployment `service_name` field: %s", err)
	}

	if err := d.Set("application_id", applicationID); err != nil {
		return diag.Errorf("error setting Flink Application Version `application_id` field: %s", err)
	}

	if err := d.Set("parallelism", r.Parallelism); err != nil {
		return diag.Errorf("error setting Flink Application Deployment `parallelism` field: %s", err)
	}

	if err := d.Set("restart_enabled", r.RestartEnabled); err != nil {
		return diag.Errorf("error setting Flink Application Deployment `restart_enabled` field: %s", err)
	}

	if err := d.Set("starting_savepoint", r.StartingSavepoint); err != nil {
		return diag.Errorf("error setting Flink Application Deployment `starting_savepoint` field: %s", err)
	}

	if err := d.Set("version_id", r.VersionID); err != nil {
		return diag.Errorf("error setting Flink Application Deployment `version_id` field: %s", err)
	}

	if err := d.Set("created_at", r.CreatedAt); err != nil {
		return diag.Errorf("error setting Flink Application Deployment `created_at` field: %s", err)
	}

	if err := d.Set("created_by", r.CreatedBy); err != nil {
		return diag.Errorf("error setting Flink Application Deployment `created_by` field: %s", err)
	}

	return nil
}<|MERGE_RESOLUTION|>--- conflicted
+++ resolved
@@ -134,24 +134,6 @@
 		return diag.Errorf("cannot read Flink Application Deployment resource ID: %v", err)
 	}
 
-<<<<<<< HEAD
-	_, err = client.FlinkApplicationDeployments.Cancel(ctx, project, serviceName, applicationID, deploymentID)
-	if err != nil {
-		return diag.Errorf("error cancelling Flink Application Deployment: %v", err)
-	}
-
-	conf := &retry.StateChangeConf{
-		Pending: []string{
-			"CANCELLING",
-		},
-		Target: []string{
-			"CANCELED",
-		},
-		Refresh: func() (interface{}, string, error) {
-			r, err := client.FlinkApplicationDeployments.Get(ctx, project, serviceName, applicationID, deploymentID)
-			if err != nil {
-				return nil, "", err
-=======
 	// Flink Application Deployment has a quite complicated state machine
 	// https://api.aiven.io/doc/#tag/Service:_Flink/operation/ServiceFlinkDeleteApplicationDeployment
 	// Retries until succeeds or exceeds the timeout
@@ -164,7 +146,6 @@
 			_, err := client.FlinkApplicationDeployments.Get(ctx, project, serviceName, applicationID, deploymentID)
 			if aiven.IsNotFound(err) {
 				return nil
->>>>>>> 3c066d37
 			}
 
 			// Must be canceled before deleted
