package apiconvert

import (
	"testing"

	"github.com/google/go-cmp/cmp"

	"github.com/aiven/terraform-provider-aiven/internal/schemautil/userconfig"
)

// TestFromAPI is a test for FromAPI.
func TestFromAPI(t *testing.T) {
	type args struct {
		schemaType  userconfig.SchemaType
		serviceName string
		request     map[string]any
	}

	tests := []struct {
		name string
		args args
		want []map[string]any
	}{
		{
			name: "boolean",
			args: args{
				schemaType:  userconfig.ServiceTypes,
				serviceName: "m3db",
				request: map[string]any{
					"m3coordinator_enable_graphite_carbon_ingest": true,
				},
			},
			want: []map[string]any{{
				"additional_backup_regions": []any(nil),
				"custom_domain":             "",
				"ip_filter":                 []any(nil),
				"ip_filter_object":          []any(nil),
				"m3coordinator_enable_graphite_carbon_ingest": true,
				"m3db_version":         "",
				"m3_version":           "",
				"namespaces":           []any(nil),
				"project_to_fork_from": "",
				"service_to_fork_from": "",
				"static_ips":           false,
			}},
		},
		{
			name: "integer",
			args: args{
				schemaType:  userconfig.ServiceTypes,
				serviceName: "m3db",
				request: map[string]any{
					"limits": map[string]any{
						"max_recently_queried_series_blocks": 20000,
					},
				},
			},
			want: []map[string]any{{
				"additional_backup_regions": []any(nil),
				"custom_domain":             "",
				"ip_filter":                 []any(nil),
				"ip_filter_object":          []any(nil),
				"limits": []map[string]any{{
					"max_recently_queried_series_blocks":          20000,
					"max_recently_queried_series_disk_bytes_read": 0,
					"max_recently_queried_series_lookback":        "",
					"query_docs":                                  0,
					"query_require_exhaustive":                    false,
					"query_series":                                0,
				}},
				"m3coordinator_enable_graphite_carbon_ingest": false,
				"m3db_version":         "",
				"m3_version":           "",
				"namespaces":           []any(nil),
				"project_to_fork_from": "",
				"service_to_fork_from": "",
				"static_ips":           false,
			}},
		},
		{
			name: "number and object",
			args: args{
				schemaType:  userconfig.ServiceTypes,
				serviceName: "kafka",
				request: map[string]any{
					"kafka": map[string]any{
						"log_cleaner_min_cleanable_ratio": 0.5,
					},
				},
			},
<<<<<<< HEAD
			want: []map[string]interface{}{{
				"additional_backup_regions":  []interface{}(nil),
				"aiven_kafka_topic_messages": false,
				"custom_domain":              "",
				"ip_filter":                  []interface{}(nil),
				"ip_filter_object":           []interface{}(nil),
				"kafka": []map[string]interface{}{{
=======
			want: []map[string]any{{
				"additional_backup_regions": []any(nil),
				"custom_domain":             "",
				"ip_filter":                 []any(nil),
				"ip_filter_object":          []any(nil),
				"kafka": []map[string]any{{
>>>>>>> 1f1e28f2
					"auto_create_topics_enable":                                  false,
					"compression_type":                                           "",
					"connections_max_idle_ms":                                    0,
					"default_replication_factor":                                 0,
					"group_initial_rebalance_delay_ms":                           0,
					"group_max_session_timeout_ms":                               0,
					"group_min_session_timeout_ms":                               0,
					"log_cleaner_delete_retention_ms":                            0,
					"log_cleaner_max_compaction_lag_ms":                          0,
					"log_cleaner_min_cleanable_ratio":                            0.5,
					"log_cleaner_min_compaction_lag_ms":                          0,
					"log_cleanup_policy":                                         "",
					"log_flush_interval_messages":                                0,
					"log_flush_interval_ms":                                      0,
					"log_index_interval_bytes":                                   0,
					"log_index_size_max_bytes":                                   0,
					"log_local_retention_bytes":                                  0,
					"log_local_retention_ms":                                     0,
					"log_message_downconversion_enable":                          false,
					"log_message_timestamp_difference_max_ms":                    0,
					"log_message_timestamp_type":                                 "",
					"log_preallocate":                                            false,
					"log_retention_bytes":                                        0,
					"log_retention_hours":                                        0,
					"log_retention_ms":                                           0,
					"log_roll_jitter_ms":                                         0,
					"log_roll_ms":                                                0,
					"log_segment_bytes":                                          0,
					"log_segment_delete_delay_ms":                                0,
					"max_connections_per_ip":                                     0,
					"max_incremental_fetch_session_cache_slots":                  0,
					"message_max_bytes":                                          0,
					"min_insync_replicas":                                        0,
					"num_partitions":                                             0,
					"offsets_retention_minutes":                                  0,
					"producer_purgatory_purge_interval_requests":                 0,
					"replica_fetch_max_bytes":                                    0,
					"replica_fetch_response_max_bytes":                           0,
					"sasl_oauthbearer_expected_audience":                         "",
					"sasl_oauthbearer_expected_issuer":                           "",
					"sasl_oauthbearer_jwks_endpoint_url":                         "",
					"sasl_oauthbearer_sub_claim_name":                            "",
					"socket_request_max_bytes":                                   0,
					"transaction_remove_expired_transaction_cleanup_interval_ms": 0,
					"transaction_state_log_segment_bytes":                        0,
				}},
				"kafka_connect":            false,
				"kafka_rest":               false,
				"kafka_rest_authorization": false,
				"kafka_version":            "",
				"schema_registry":          false,
				"static_ips":               false,
			}},
		},
		{
			name: "array",
			args: args{
				schemaType:  userconfig.ServiceTypes,
				serviceName: "m3db",
				request: map[string]any{
					"namespaces": []any{
						map[string]any{
							"name": "default",
							"type": "unaggregated",
						},
					},
				},
			},
			want: []map[string]any{{
				"additional_backup_regions": []any(nil),
				"custom_domain":             "",
				"ip_filter":                 []any(nil),
				"ip_filter_object":          []any(nil),
				"m3coordinator_enable_graphite_carbon_ingest": false,
				"m3db_version": "",
				"m3_version":   "",
				"namespaces": []any{
					map[string]any{
						"name":       "default",
						"resolution": "",
						"type":       "unaggregated",
					},
				},
				"project_to_fork_from": "",
				"service_to_fork_from": "",
				"static_ips":           false,
			}},
		},
		{
			name: "strings in one to many array",
			args: args{
				schemaType:  userconfig.ServiceTypes,
				serviceName: "m3db",
				request: map[string]any{
					"ip_filter": []any{
						"0.0.0.0/0",
						"10.20.0.0/16",
					},
				},
			},
			want: []map[string]any{{
				"additional_backup_regions": []any(nil),
				"custom_domain":             "",
				"ip_filter": []any{
					"0.0.0.0/0",
					"10.20.0.0/16",
				},
				"m3coordinator_enable_graphite_carbon_ingest": false,
				"m3db_version":         "",
				"m3_version":           "",
				"namespaces":           []any(nil),
				"project_to_fork_from": "",
				"service_to_fork_from": "",
				"static_ips":           false,
			}},
		},
		{
			name: "objects in one to many array",
			args: args{
				schemaType:  userconfig.ServiceTypes,
				serviceName: "m3db",
				request: map[string]any{
					"ip_filter": []any{
						map[string]any{
							"description": "test",
							"network":     "0.0.0.0/0",
						},
						map[string]any{
							"description": "",
							"network":     "10.20.0.0/16",
						},
					},
				},
			},
			want: []map[string]any{{
				"additional_backup_regions": []any(nil),
				"custom_domain":             "",
				"ip_filter_object": []any{
					map[string]any{
						"description": "test",
						"network":     "0.0.0.0/0",
					},
					map[string]any{
						"description": "",
						"network":     "10.20.0.0/16",
					},
				},
				"m3coordinator_enable_graphite_carbon_ingest": false,
				"m3db_version":         "",
				"m3_version":           "",
				"namespaces":           []any(nil),
				"project_to_fork_from": "",
				"service_to_fork_from": "",
				"static_ips":           false,
			}},
		},
		{
			name: "strings in one to many array via one_of",
			args: args{
				schemaType:  userconfig.ServiceTypes,
				serviceName: "m3db",
				request: map[string]any{
					"rules": map[string]any{
						"mapping": []any{
							map[string]any{
								"namespaces": []any{
									"aggregated_*",
								},
							},
						},
					},
				},
			},
			want: []map[string]any{{
				"additional_backup_regions": []any(nil),
				"custom_domain":             "",
				"ip_filter":                 []any(nil),
				"ip_filter_object":          []any(nil),
				"m3coordinator_enable_graphite_carbon_ingest": false,
				"m3db_version":         "",
				"m3_version":           "",
				"namespaces":           []any(nil),
				"project_to_fork_from": "",
				"rules": []map[string]any{{
					"mapping": []any{
						map[string]any{
							"aggregations": []any(nil),
							"drop":         false,
							"filter":       "",
							"name":         "",
							"namespaces": []any{
								"aggregated_*",
							},
							"tags": []any(nil),
						},
					},
				}},
				"service_to_fork_from": "",
				"static_ips":           false,
			}},
		},
		{
			name: "objects in one to many array via one_of",
			args: args{
				schemaType:  userconfig.ServiceTypes,
				serviceName: "m3db",
				request: map[string]any{
					"rules": map[string]any{
						"mapping": []any{
							map[string]any{
								"namespaces": []any{
									map[string]any{
										"resolution": "30s",
										"retention":  "48h",
									},
								},
							},
						},
					},
				},
			},
			want: []map[string]any{{
				"additional_backup_regions": []any(nil),
				"custom_domain":             "",
				"ip_filter":                 []any(nil),
				"ip_filter_object":          []any(nil),
				"m3coordinator_enable_graphite_carbon_ingest": false,
				"m3db_version":         "",
				"m3_version":           "",
				"namespaces":           []any(nil),
				"project_to_fork_from": "",
				"rules": []map[string]any{{
					"mapping": []any{
						map[string]any{
							"aggregations": []any(nil),
							"drop":         false,
							"filter":       "",
							"name":         "",
							"namespaces_object": []any{
								map[string]any{
									"resolution": "30s",
									"retention":  "48h",
								},
							},
							"tags": []any(nil),
						},
					},
				}},
				"service_to_fork_from": "",
				"static_ips":           false,
			}},
		},
	}

	for _, tt := range tests {
		t.Run(tt.name, func(t *testing.T) {
			got, _ := FromAPI(tt.args.schemaType, tt.args.serviceName, tt.args.request)

			if !cmp.Equal(got, tt.want) {
				t.Errorf(cmp.Diff(tt.want, got))
			}
		})
	}
}<|MERGE_RESOLUTION|>--- conflicted
+++ resolved
@@ -88,22 +88,13 @@
 					},
 				},
 			},
-<<<<<<< HEAD
-			want: []map[string]interface{}{{
-				"additional_backup_regions":  []interface{}(nil),
+			want: []map[string]any{{
+				"additional_backup_regions":  []any(nil),
 				"aiven_kafka_topic_messages": false,
 				"custom_domain":              "",
-				"ip_filter":                  []interface{}(nil),
-				"ip_filter_object":           []interface{}(nil),
-				"kafka": []map[string]interface{}{{
-=======
-			want: []map[string]any{{
-				"additional_backup_regions": []any(nil),
-				"custom_domain":             "",
-				"ip_filter":                 []any(nil),
-				"ip_filter_object":          []any(nil),
+				"ip_filter":                  []any(nil),
+				"ip_filter_object":           []any(nil),
 				"kafka": []map[string]any{{
->>>>>>> 1f1e28f2
 					"auto_create_topics_enable":                                  false,
 					"compression_type":                                           "",
 					"connections_max_idle_ms":                                    0,
